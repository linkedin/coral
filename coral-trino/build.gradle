--- conflicted
+++ resolved
@@ -4,11 +4,7 @@
   compile deps.'gson'
   compile deps.'javax-annotation'
   compile project(path: ':coral-hive')
-<<<<<<< HEAD
-  implementation deps.'trino-parser'
-=======
   compile project(path: ':shading:coral-trino-parser', configuration: 'shadow')
->>>>>>> 098f21d4
   implementation 'com.github.vertical-blank:sql-formatter:2.0.2'
 
   testCompile deps.'assertj'
