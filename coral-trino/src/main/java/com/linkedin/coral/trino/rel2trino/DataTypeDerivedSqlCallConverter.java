--- conflicted
+++ resolved
@@ -45,11 +45,8 @@
     operatorTransformerList = SqlCallTransformers.of(new FromUtcTimestampOperatorTransformer(typeDerivationUtil),
         new GenericProjectTransformer(typeDerivationUtil), new NamedStructToCastTransformer(typeDerivationUtil),
         new ConcatOperatorTransformer(typeDerivationUtil), new SubstrOperatorTransformer(typeDerivationUtil),
-<<<<<<< HEAD
-        new CastOperatorTransformer(typeDerivationUtil));
-=======
+        new CastOperatorTransformer(typeDerivationUtil),
         new UnionSqlCallTransformer(typeDerivationUtil));
->>>>>>> 87d451ac
   }
 
   @Override
