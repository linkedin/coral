/**
 * Copyright 2017-2021 LinkedIn Corporation. All rights reserved.
 * Licensed under the BSD-2 Clause license.
 * See LICENSE in the project root for license information.
 */
package com.linkedin.coral.trino.rel2trino;

import java.math.BigDecimal;
import java.util.ArrayList;
import java.util.List;
import java.util.Map;
import java.util.Optional;

import org.apache.calcite.rel.RelNode;
import org.apache.calcite.rel.RelShuttle;
import org.apache.calcite.rel.RelShuttleImpl;
import org.apache.calcite.rel.core.TableFunctionScan;
import org.apache.calcite.rel.core.TableScan;
import org.apache.calcite.rel.logical.LogicalAggregate;
import org.apache.calcite.rel.logical.LogicalCorrelate;
import org.apache.calcite.rel.logical.LogicalExchange;
import org.apache.calcite.rel.logical.LogicalFilter;
import org.apache.calcite.rel.logical.LogicalIntersect;
import org.apache.calcite.rel.logical.LogicalJoin;
import org.apache.calcite.rel.logical.LogicalMatch;
import org.apache.calcite.rel.logical.LogicalMinus;
import org.apache.calcite.rel.logical.LogicalProject;
import org.apache.calcite.rel.logical.LogicalSort;
import org.apache.calcite.rel.logical.LogicalUnion;
import org.apache.calcite.rel.logical.LogicalValues;
import org.apache.calcite.rel.type.RelDataType;
import org.apache.calcite.rel.type.RelDataTypeFactory;
import org.apache.calcite.rex.RexBuilder;
import org.apache.calcite.rex.RexCall;
import org.apache.calcite.rex.RexNode;
import org.apache.calcite.rex.RexShuttle;
import org.apache.calcite.sql.SqlKind;
import org.apache.calcite.sql.SqlOperator;
import org.apache.calcite.sql.fun.SqlMapValueConstructor;
import org.apache.calcite.sql.fun.SqlStdOperatorTable;
import org.apache.calcite.sql.type.SqlTypeFamily;

import com.linkedin.coral.com.google.common.collect.ImmutableList;
import com.linkedin.coral.com.google.common.collect.ImmutableMultimap;
import com.linkedin.coral.com.google.common.collect.Multimap;
import com.linkedin.coral.hive.hive2rel.functions.GenericProjectFunction;
import com.linkedin.coral.hive.hive2rel.functions.HiveReturnTypes;
import com.linkedin.coral.trino.rel2trino.functions.GenericProjectToTrinoConverter;

import static com.linkedin.coral.trino.rel2trino.CoralTrinoConfigKeys.*;
import static com.linkedin.coral.trino.rel2trino.UDFMapUtils.createUDF;
import static org.apache.calcite.sql.fun.SqlStdOperatorTable.MULTIPLY;
import static org.apache.calcite.sql.type.ReturnTypes.explicit;
import static org.apache.calcite.sql.type.SqlTypeName.*;


public class Calcite2TrinoUDFConverter {
  private Calcite2TrinoUDFConverter() {
  }

  /**
   * Replaces Calcite SQL operators with Trino UDF to obtain the Trino-compatible Calcite plan.
   *
   * @param calciteNode Original Calcite plan
   * @return Trino-compatible Calcite plan
   */
  public static RelNode convertRel(RelNode calciteNode, Map<String, Boolean> configs) {
    RelShuttle converter = new RelShuttleImpl() {
      @Override
      public RelNode visit(LogicalProject project) {
        return super.visit(project).accept(getTrinoRexConverter(project));
      }

      @Override
      public RelNode visit(LogicalFilter inputFilter) {
        return super.visit(inputFilter).accept(getTrinoRexConverter(inputFilter));
      }

      @Override
      public RelNode visit(LogicalAggregate aggregate) {
        return super.visit(aggregate).accept(getTrinoRexConverter(aggregate));
      }

      @Override
      public RelNode visit(LogicalMatch match) {
        return super.visit(match).accept(getTrinoRexConverter(match));
      }

      @Override
      public RelNode visit(TableScan scan) {
        return super.visit(scan).accept(getTrinoRexConverter(scan));
      }

      @Override
      public RelNode visit(TableFunctionScan scan) {
        return super.visit(scan).accept(getTrinoRexConverter(scan));
      }

      @Override
      public RelNode visit(LogicalValues values) {
        return super.visit(values).accept(getTrinoRexConverter(values));
      }

      @Override
      public RelNode visit(LogicalJoin join) {
        return super.visit(join).accept(getTrinoRexConverter(join));
      }

      @Override
      public RelNode visit(LogicalCorrelate correlate) {
        return super.visit(correlate).accept(getTrinoRexConverter(correlate));
      }

      @Override
      public RelNode visit(LogicalUnion union) {
        return super.visit(union).accept(getTrinoRexConverter(union));
      }

      @Override
      public RelNode visit(LogicalIntersect intersect) {
        return super.visit(intersect).accept(getTrinoRexConverter(intersect));
      }

      @Override
      public RelNode visit(LogicalMinus minus) {
        return super.visit(minus).accept(getTrinoRexConverter(minus));
      }

      @Override
      public RelNode visit(LogicalSort sort) {
        return super.visit(sort).accept(getTrinoRexConverter(sort));
      }

      @Override
      public RelNode visit(LogicalExchange exchange) {
        return super.visit(exchange).accept(getTrinoRexConverter(exchange));
      }

      @Override
      public RelNode visit(RelNode other) {
        return super.visit(other).accept(getTrinoRexConverter(other));
      }

      private TrinoRexConverter getTrinoRexConverter(RelNode node) {
        return new TrinoRexConverter(node.getCluster().getRexBuilder(), node.getCluster().getTypeFactory(), configs);
      }
    };
    return calciteNode.accept(converter);
  }

  /**
   * For replacing a certain Calcite SQL operator with Trino UDFs in a relational expression
   */
  public static class TrinoRexConverter extends RexShuttle {
    private final RexBuilder rexBuilder;
    private final RelDataTypeFactory typeFactory;
    private Map<String, Boolean> configs;

    // SUPPORTED_TYPE_CAST_MAP is a static mapping that maps a SqlTypeFamily key to its set of
    // type-castable SqlTypeFamilies.
    private static final Multimap<SqlTypeFamily, SqlTypeFamily> SUPPORTED_TYPE_CAST_MAP;
    static {
      SUPPORTED_TYPE_CAST_MAP = ImmutableMultimap.<SqlTypeFamily, SqlTypeFamily> builder()
          .putAll(SqlTypeFamily.CHARACTER, SqlTypeFamily.NUMERIC, SqlTypeFamily.BOOLEAN).build();
    }

    public TrinoRexConverter(RexBuilder rexBuilder, RelDataTypeFactory typeFactory, Map<String, Boolean> configs) {
      this.rexBuilder = rexBuilder;
      this.typeFactory = typeFactory;
      this.configs = configs;
    }

    @Override
    public RexNode visitCall(RexCall call) {
      // GenericProject requires a nontrivial function rewrite because of the following:
      //   - makes use of Trino built-in UDFs transform_values for map objects and transform for array objects
      //     which has lambda functions as parameters
      //     - syntax is difficult for Calcite to parse
      //   - the return type varies based on a desired schema to be projected
      if (call.getOperator() instanceof GenericProjectFunction) {
        return GenericProjectToTrinoConverter.convertGenericProject(rexBuilder, call);
      }
      // MAP(k1, v1, k2, v2) should be MAP(ARRAY(k1, k2), ARRAY(v1, v2))
      if (call.getOperator() instanceof SqlMapValueConstructor) {
        return this.convertMapValueConstructor(rexBuilder, call);
      }

<<<<<<< HEAD
      final String operatorName = call.getOperator().getName();

      if (operatorName.equals("from_utc_timestamp")) {
=======
      if (call.getOperator().getName().equalsIgnoreCase("from_utc_timestamp")) {
>>>>>>> 8a613d39
        Optional<RexNode> modifiedCall = visitFromUtcTimestampCall(call);
        if (modifiedCall.isPresent()) {
          return modifiedCall.get();
        }
      }

<<<<<<< HEAD
      final UDFTransformer transformer = CalciteTrinoUDFMap.getUDFTransformer(operatorName, call.operands.size());
      if (transformer != null && shouldTransformOperator(operatorName)) {
=======
      if (call.getOperator().getName().equalsIgnoreCase("from_unixtime")) {
        Optional<RexNode> modifiedCall = visitFromUnixtime(call);
        if (modifiedCall.isPresent()) {
          return modifiedCall.get();
        }
      }

      final UDFTransformer transformer =
          CalciteTrinoUDFMap.getUDFTransformer(call.getOperator().getName(), call.operands.size());
      if (transformer != null) {
>>>>>>> 8a613d39
        return super.visitCall((RexCall) transformer.transformCall(rexBuilder, call.getOperands()));
      }
      RexCall modifiedCall = adjustInconsistentTypesToEqualityOperator(call);
      return super.visitCall(modifiedCall);
    }

    private Optional<RexNode> visitFromUnixtime(RexCall call) {
      List<RexNode> convertedOperands = visitList(call.getOperands(), (boolean[]) null);
      SqlOperator formatDatetime = createUDF("format_datetime", HiveReturnTypes.STRING);
      SqlOperator fromUnixtime = createUDF("from_unixtime", explicit(TIMESTAMP));
      if (convertedOperands.size() == 1) {
        return Optional
            .of(rexBuilder.makeCall(formatDatetime, rexBuilder.makeCall(fromUnixtime, call.getOperands().get(0)),
                rexBuilder.makeLiteral("yyyy-MM-dd HH:mm:ss")));
      } else if (convertedOperands.size() == 2) {
        return Optional.of(rexBuilder.makeCall(formatDatetime,
            rexBuilder.makeCall(fromUnixtime, call.getOperands().get(0)), call.getOperands().get(1)));
      }
      return Optional.empty();
    }

    private Optional<RexNode> visitFromUtcTimestampCall(RexCall call) {
      RelDataType inputType = call.getOperands().get(0).getType();
      // TODO(trinodb/trino#6295) support high-precision timestamp
      RelDataType targetType = typeFactory.createSqlType(TIMESTAMP, 3);

      List<RexNode> convertedOperands = visitList(call.getOperands(), (boolean[]) null);
      RexNode sourceValue = convertedOperands.get(0);
      RexNode timezone = convertedOperands.get(1);

      // In below definitions we should use `TIMESTATMP WITH TIME ZONE`. As calcite is lacking
      // this type we use `TIMESTAMP` instead. It does not have any practical implications as result syntax tree
      // is not type-checked, and only used for generating output SQL for a view query.
      SqlOperator trinoAtTimeZone = createUDF("at_timezone", explicit(TIMESTAMP /* should be WITH TIME ZONE */));
      SqlOperator trinoWithTimeZone = createUDF("with_timezone", explicit(TIMESTAMP /* should be WITH TIME ZONE */));
      SqlOperator trinoToUnixTime = createUDF("to_unixtime", explicit(DOUBLE));
      SqlOperator trinoFromUnixtimeNanos =
          createUDF("from_unixtime_nanos", explicit(TIMESTAMP /* should be WITH TIME ZONE */));
      SqlOperator trinoFromUnixTime = createUDF("from_unixtime", explicit(TIMESTAMP /* should be WITH TIME ZONE */));
      SqlOperator trinoCanonicalizeHiveTimezoneId = createUDF("$canonicalize_hive_timezone_id", explicit(VARCHAR));

      RelDataType bigintType = typeFactory.createSqlType(BIGINT);
      RelDataType doubleType = typeFactory.createSqlType(DOUBLE);

      if (inputType.getSqlTypeName() == BIGINT || inputType.getSqlTypeName() == INTEGER
          || inputType.getSqlTypeName() == SMALLINT || inputType.getSqlTypeName() == TINYINT) {

        return Optional.of(rexBuilder.makeCast(targetType,
            rexBuilder.makeCall(trinoAtTimeZone,
                rexBuilder.makeCall(trinoFromUnixtimeNanos,
                    rexBuilder.makeCall(MULTIPLY, rexBuilder.makeCast(bigintType, sourceValue),
                        rexBuilder.makeBigintLiteral(BigDecimal.valueOf(1000000)))),
                rexBuilder.makeCall(trinoCanonicalizeHiveTimezoneId, timezone))));
      }

      if (inputType.getSqlTypeName() == DOUBLE || inputType.getSqlTypeName() == FLOAT
          || inputType.getSqlTypeName() == DECIMAL) {

        return Optional.of(rexBuilder.makeCast(targetType,
            rexBuilder.makeCall(trinoAtTimeZone,
                rexBuilder.makeCall(trinoFromUnixTime, rexBuilder.makeCast(doubleType, sourceValue)),
                rexBuilder.makeCall(trinoCanonicalizeHiveTimezoneId, timezone))));
      }

      if (inputType.getSqlTypeName() == TIMESTAMP || inputType.getSqlTypeName() == DATE) {
        return Optional.of(rexBuilder.makeCast(targetType,
            rexBuilder.makeCall(trinoAtTimeZone,
                rexBuilder.makeCall(trinoFromUnixTime,
                    rexBuilder.makeCall(trinoToUnixTime,
                        rexBuilder.makeCall(trinoWithTimeZone, sourceValue, rexBuilder.makeLiteral("UTC")))),
                rexBuilder.makeCall(trinoCanonicalizeHiveTimezoneId, timezone))));
      }

      return Optional.empty();
    }

    // [CORAL-18] Hive is inconsistent and allows everything to be string so we make
    // this adjustment for common case. Ideally, we should use Rel collation to
    // check if this is HiveCollation before applying such rules but we don't use
    // Collation here.
    private RexCall adjustInconsistentTypesToEqualityOperator(RexCall call) {
      final SqlOperator op = call.getOperator();
      if (op.getKind() != SqlKind.EQUALS) {
        return call;
      }

      RexNode leftOperand = call.getOperands().get(0);
      final RexNode rightOperand = call.getOperands().get(1);

      if (leftOperand.getKind() == SqlKind.CAST) {
        leftOperand = ((RexCall) leftOperand).getOperands().get(0);
      }

      if (SUPPORTED_TYPE_CAST_MAP.containsEntry(leftOperand.getType().getSqlTypeName().getFamily(),
          rightOperand.getType().getSqlTypeName().getFamily())) {
        final RexNode tryCastNode =
            rexBuilder.makeCall(rightOperand.getType(), TrinoTryCastFunction.INSTANCE, ImmutableList.of(leftOperand));
        return (RexCall) rexBuilder.makeCall(op, tryCastNode, rightOperand);
      }
      return call;
    }

    private RexNode convertMapValueConstructor(RexBuilder rexBuilder, RexCall call) {
      List<RexNode> sourceOperands = visitList(call.getOperands(), (boolean[]) null);
      final List<RexNode> results = new ArrayList<>();
      // Even numbers are keys
      List<RexNode> keys = new ArrayList<>();
      for (int i = 0; i < sourceOperands.size(); i += 2) {
        keys.add(sourceOperands.get(i));
      }
      results.add(rexBuilder.makeCall(SqlStdOperatorTable.ARRAY_VALUE_CONSTRUCTOR, keys));
      // Odd numbers are values
      List<RexNode> values = new ArrayList<>();
      for (int i = 1; i < sourceOperands.size(); i += 2) {
        values.add(sourceOperands.get(i));
      }
      results.add(rexBuilder.makeCall(SqlStdOperatorTable.ARRAY_VALUE_CONSTRUCTOR, values));
      return rexBuilder.makeCall(call.getOperator(), results);
    }

    private boolean shouldTransformOperator(String operatorName) {
      return !("to_date".equalsIgnoreCase(operatorName) && configs.getOrDefault(AVOID_TRANSFORM_TO_DATE_UDF, false));
    }
  }
}<|MERGE_RESOLUTION|>--- conflicted
+++ resolved
@@ -185,34 +185,24 @@
         return this.convertMapValueConstructor(rexBuilder, call);
       }
 
-<<<<<<< HEAD
       final String operatorName = call.getOperator().getName();
 
-      if (operatorName.equals("from_utc_timestamp")) {
-=======
-      if (call.getOperator().getName().equalsIgnoreCase("from_utc_timestamp")) {
->>>>>>> 8a613d39
+      if (operatorName.equalsIgnoreCase("from_utc_timestamp")) {
         Optional<RexNode> modifiedCall = visitFromUtcTimestampCall(call);
         if (modifiedCall.isPresent()) {
           return modifiedCall.get();
         }
       }
-
-<<<<<<< HEAD
-      final UDFTransformer transformer = CalciteTrinoUDFMap.getUDFTransformer(operatorName, call.operands.size());
-      if (transformer != null && shouldTransformOperator(operatorName)) {
-=======
-      if (call.getOperator().getName().equalsIgnoreCase("from_unixtime")) {
+      
+      if (operatorName.equalsIgnoreCase("from_unixtime")) {
         Optional<RexNode> modifiedCall = visitFromUnixtime(call);
         if (modifiedCall.isPresent()) {
           return modifiedCall.get();
         }
       }
 
-      final UDFTransformer transformer =
-          CalciteTrinoUDFMap.getUDFTransformer(call.getOperator().getName(), call.operands.size());
-      if (transformer != null) {
->>>>>>> 8a613d39
+      final UDFTransformer transformer = CalciteTrinoUDFMap.getUDFTransformer(operatorName, call.operands.size());
+      if (transformer != null && shouldTransformOperator(operatorName)) {
         return super.visitCall((RexCall) transformer.transformCall(rexBuilder, call.getOperands()));
       }
       RexCall modifiedCall = adjustInconsistentTypesToEqualityOperator(call);
