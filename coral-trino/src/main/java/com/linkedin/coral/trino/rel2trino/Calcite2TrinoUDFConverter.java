--- conflicted
+++ resolved
@@ -212,13 +212,15 @@
         }
       }
 
-<<<<<<< HEAD
       if (operatorName.equalsIgnoreCase("collect_list") || operatorName.equalsIgnoreCase("collect_set")) {
         Optional<RexNode> modifiedCall = visitCollectListOrSetFunction(call);
-=======
+        if (modifiedCall.isPresent()) {
+          return modifiedCall.get();
+        }
+      }
+
       if (operatorName.equalsIgnoreCase("substr")) {
         Optional<RexNode> modifiedCall = visitSubstring(call);
->>>>>>> 3572efc3
         if (modifiedCall.isPresent()) {
           return modifiedCall.get();
         }
