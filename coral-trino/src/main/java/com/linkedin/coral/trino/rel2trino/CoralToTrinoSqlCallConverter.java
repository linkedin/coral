/**
 * Copyright 2017-2023 LinkedIn Corporation. All rights reserved.
 * Licensed under the BSD-2 Clause license.
 * See LICENSE in the project root for license information.
 */
package com.linkedin.coral.trino.rel2trino;

import java.util.Collection;
import java.util.Map;

import org.apache.calcite.sql.SqlCall;
import org.apache.calcite.sql.SqlNode;
import org.apache.calcite.sql.SqlOperator;
import org.apache.calcite.sql.fun.SqlStdOperatorTable;
import org.apache.calcite.sql.parser.SqlParserPos;
import org.apache.calcite.sql.util.SqlShuttle;

import com.linkedin.coral.common.functions.Function;
import com.linkedin.coral.common.transformers.JsonTransformSqlCallTransformer;
import com.linkedin.coral.common.transformers.OperatorRenameSqlCallTransformer;
import com.linkedin.coral.common.transformers.SourceOperatorMatchSqlCallTransformer;
import com.linkedin.coral.common.transformers.SqlCallTransformers;
import com.linkedin.coral.hive.hive2rel.functions.HiveRLikeOperator;
import com.linkedin.coral.hive.hive2rel.functions.StaticHiveFunctionRegistry;
import com.linkedin.coral.trino.rel2trino.functions.TrinoElementAtFunction;
import com.linkedin.coral.trino.rel2trino.transformers.AsOperatorTransformer;
import com.linkedin.coral.trino.rel2trino.transformers.CollectListOrSetFunctionTransformer;
import com.linkedin.coral.trino.rel2trino.transformers.CoralRegistryOperatorRenameSqlCallTransformer;
import com.linkedin.coral.trino.rel2trino.transformers.CurrentTimestampTransformer;
import com.linkedin.coral.trino.rel2trino.transformers.FromUnixtimeOperatorTransformer;
import com.linkedin.coral.trino.rel2trino.transformers.GenericCoralRegistryOperatorRenameSqlCallTransformer;
import com.linkedin.coral.trino.rel2trino.transformers.JoinSqlCallTransformer;
import com.linkedin.coral.trino.rel2trino.transformers.MapValueConstructorTransformer;
import com.linkedin.coral.trino.rel2trino.transformers.ReturnTypeAdjustmentTransformer;
import com.linkedin.coral.trino.rel2trino.transformers.SqlSelectAliasAppenderTransformer;
import com.linkedin.coral.trino.rel2trino.transformers.ToDateOperatorTransformer;
<<<<<<< HEAD
import com.linkedin.coral.trino.rel2trino.transformers.UnixTimestampOperatorTransformer;
=======
import com.linkedin.coral.trino.rel2trino.transformers.UnnestOperatorTransformer;
>>>>>>> e808370b

import static com.linkedin.coral.trino.rel2trino.CoralTrinoConfigKeys.*;


/**
 * This class extends the class of {@link SqlShuttle} and initialize a {@link SqlCallTransformers}
 * which containing a list of {@link com.linkedin.coral.common.transformers.SqlCallTransformer}to traverse the hierarchy of a {@link SqlCall}
 * and converts the functions from Coral operator to Trino operator if it is required
 */
public class CoralToTrinoSqlCallConverter extends SqlShuttle {
  private static final StaticHiveFunctionRegistry HIVE_FUNCTION_REGISTRY = new StaticHiveFunctionRegistry();
  private final SqlCallTransformers sqlCallTransformers;

  public CoralToTrinoSqlCallConverter(Map<String, Boolean> configs) {
    this.sqlCallTransformers = SqlCallTransformers.of(new SqlSelectAliasAppenderTransformer(),
        // conditional functions
        new CoralRegistryOperatorRenameSqlCallTransformer("nvl", 2, "coalesce"),
        // array and map functions
        new MapValueConstructorTransformer(),
        new OperatorRenameSqlCallTransformer(SqlStdOperatorTable.SUBSTRING, 3, "SUBSTR"),
        new SourceOperatorMatchSqlCallTransformer("item", 2) {
          @Override
          protected SqlCall transform(SqlCall sqlCall) {
            return TrinoElementAtFunction.INSTANCE.createCall(SqlParserPos.ZERO, sqlCall.getOperandList());
          }
        }, new CollectListOrSetFunctionTransformer(),
        // math functions
        new OperatorRenameSqlCallTransformer(SqlStdOperatorTable.RAND, 0, "RANDOM"),
        new JsonTransformSqlCallTransformer(SqlStdOperatorTable.RAND, 1, "RANDOM", "[]", null, null),
        new OperatorRenameSqlCallTransformer(SqlStdOperatorTable.RAND_INTEGER, 1, "RANDOM"),
        new JsonTransformSqlCallTransformer(SqlStdOperatorTable.RAND_INTEGER, 2, "RANDOM", "[{\"input\":2}]", null,
            null),
        new JsonTransformSqlCallTransformer(SqlStdOperatorTable.TRUNCATE, 2, "TRUNCATE",
            "[{\"op\":\"*\",\"operands\":[{\"input\":1},{\"op\":\"^\",\"operands\":[{\"value\":10},{\"input\":2}]}]}]",
            "{\"op\":\"/\",\"operands\":[{\"input\":0},{\"op\":\"^\",\"operands\":[{\"value\":10},{\"input\":2}]}]}",
            null),
        // string functions
        new OperatorRenameSqlCallTransformer(SqlStdOperatorTable.SUBSTRING, 2, "SUBSTR"),
        // JSON functions
        new CoralRegistryOperatorRenameSqlCallTransformer("get_json_object", 2, "json_extract"),
        // map various hive functions
        new JsonTransformSqlCallTransformer(hiveToCoralSqlOperator("pmod"), 2, "mod",
            "[{\"op\":\"+\",\"operands\":[{\"op\":\"%\",\"operands\":[{\"input\":1},{\"input\":2}]},{\"input\":2}]},{\"input\":2}]",
            null, null),
        new CoralRegistryOperatorRenameSqlCallTransformer("base64", 1, "to_base64"),
        new CoralRegistryOperatorRenameSqlCallTransformer("unbase64", 1, "from_base64"),
        new CoralRegistryOperatorRenameSqlCallTransformer("hex", 1, "to_hex"),
        new CoralRegistryOperatorRenameSqlCallTransformer("unhex", 1, "from_hex"),
        new CoralRegistryOperatorRenameSqlCallTransformer("array_contains", 2, "contains"),
        new JsonTransformSqlCallTransformer(hiveToCoralSqlOperator("regexp_extract"), 3, "regexp_extract",
            "[{\"input\": 1}, {\"op\": \"hive_pattern_to_trino\", \"operands\":[{\"input\": 2}]}, {\"input\": 3}]",
            null, null),
        new OperatorRenameSqlCallTransformer(HiveRLikeOperator.REGEXP, 2, "REGEXP_LIKE"),
        new OperatorRenameSqlCallTransformer(HiveRLikeOperator.RLIKE, 2, "REGEXP_LIKE"),
        new CoralRegistryOperatorRenameSqlCallTransformer("instr", 2, "strpos"),
        new JsonTransformSqlCallTransformer(hiveToCoralSqlOperator("decode"), 2,
            "[{\"regex\":\"(?i)('utf-8')\", \"input\":2, \"name\":\"from_utf8\"}]", "[{\"input\":1}]", null, null),
        new JsonTransformSqlCallTransformer(hiveToCoralSqlOperator("date_add"), 2, "date_add",
            "[{\"value\": 'day'}, {\"input\": 2},  "
                + "{\"op\": \"date\", \"operands\":[{\"op\": \"timestamp\", \"operands\":[{\"input\": 1}]}]}]",
            null, null),
        new JsonTransformSqlCallTransformer(hiveToCoralSqlOperator("date_sub"), 2, "date_add",
            "[{\"value\": 'day'}, " + "{\"op\": \"*\", \"operands\":[{\"input\": 2}, {\"value\": -1}]}, "
                + "{\"op\": \"date\", \"operands\":[{\"op\": \"timestamp\", \"operands\":[{\"input\": 1}]}]}]",
            null, null),
        new JsonTransformSqlCallTransformer(hiveToCoralSqlOperator("datediff"), 2, "date_diff",
            "[{\"value\": 'day'}, {\"op\": \"date\", \"operands\":[{\"op\": \"timestamp\", \"operands\":[{\"input\": 2}]}]}, "
                + "{\"op\": \"date\", \"operands\":[{\"op\": \"timestamp\", \"operands\":[{\"input\": 1}]}]}]",
            null, null),
        new ToDateOperatorTransformer(configs.getOrDefault(AVOID_TRANSFORM_TO_DATE_UDF, false)),
<<<<<<< HEAD
        new CurrentTimestampTransformer(), new UnixTimestampOperatorTransformer(),
=======
        new CurrentTimestampTransformer(), new FromUnixtimeOperatorTransformer(),
>>>>>>> e808370b

        // LinkedIn specific functions
        new CoralRegistryOperatorRenameSqlCallTransformer(
            "com.linkedin.dali.udf.watbotcrawlerlookup.hive.WATBotCrawlerLookup", 3, "wat_bot_crawler_lookup"),
        new CoralRegistryOperatorRenameSqlCallTransformer("com.linkedin.stdudfs.parsing.hive.Ip2Str", 1, "ip2str"),
        new CoralRegistryOperatorRenameSqlCallTransformer("com.linkedin.stdudfs.parsing.hive.Ip2Str", 3, "ip2str"),
        new CoralRegistryOperatorRenameSqlCallTransformer("com.linkedin.stdudfs.parsing.hive.UserAgentParser", 2,
            "useragentparser"),
        new CoralRegistryOperatorRenameSqlCallTransformer("com.linkedin.stdudfs.lookup.hive.BrowserLookup", 3,
            "browserlookup"),
        new CoralRegistryOperatorRenameSqlCallTransformer("com.linkedin.jobs.udf.hive.ConvertIndustryCode", 1,
            "converttoindustryv1"),
        new CoralRegistryOperatorRenameSqlCallTransformer(
            "com.linkedin.stdudfs.urnextractor.hive.UrnExtractorFunctionWrapper", 1, "urn_extractor"),
        new CoralRegistryOperatorRenameSqlCallTransformer(
            "com.linkedin.stdudfs.hive.daliudfs.UrnExtractorFunctionWrapper", 1, "urn_extractor"),
        new GenericCoralRegistryOperatorRenameSqlCallTransformer(),

        new ReturnTypeAdjustmentTransformer(configs), new UnnestOperatorTransformer(), new AsOperatorTransformer(),
        new JoinSqlCallTransformer());
  }

  private SqlOperator hiveToCoralSqlOperator(String functionName) {
    Collection<Function> lookup = HIVE_FUNCTION_REGISTRY.lookup(functionName);
    return lookup.iterator().next().getSqlOperator();
  }

  @Override
  public SqlNode visit(SqlCall call) {
    return sqlCallTransformers.apply((SqlCall) super.visit(call));
  }
}<|MERGE_RESOLUTION|>--- conflicted
+++ resolved
@@ -34,11 +34,8 @@
 import com.linkedin.coral.trino.rel2trino.transformers.ReturnTypeAdjustmentTransformer;
 import com.linkedin.coral.trino.rel2trino.transformers.SqlSelectAliasAppenderTransformer;
 import com.linkedin.coral.trino.rel2trino.transformers.ToDateOperatorTransformer;
-<<<<<<< HEAD
 import com.linkedin.coral.trino.rel2trino.transformers.UnixTimestampOperatorTransformer;
-=======
 import com.linkedin.coral.trino.rel2trino.transformers.UnnestOperatorTransformer;
->>>>>>> e808370b
 
 import static com.linkedin.coral.trino.rel2trino.CoralTrinoConfigKeys.*;
 
@@ -109,11 +106,8 @@
                 + "{\"op\": \"date\", \"operands\":[{\"op\": \"timestamp\", \"operands\":[{\"input\": 1}]}]}]",
             null, null),
         new ToDateOperatorTransformer(configs.getOrDefault(AVOID_TRANSFORM_TO_DATE_UDF, false)),
-<<<<<<< HEAD
-        new CurrentTimestampTransformer(), new UnixTimestampOperatorTransformer(),
-=======
         new CurrentTimestampTransformer(), new FromUnixtimeOperatorTransformer(),
->>>>>>> e808370b
+        new UnixTimestampOperatorTransformer(),
 
         // LinkedIn specific functions
         new CoralRegistryOperatorRenameSqlCallTransformer(
