/**
 * Copyright 2017-2021 LinkedIn Corporation. All rights reserved.
 * Licensed under the BSD-2 Clause license.
 * See LICENSE in the project root for license information.
 */
package com.linkedin.coral.trino.rel2trino;

import java.nio.file.Files;
import java.nio.file.Path;

import com.google.common.collect.ImmutableMap;

import org.apache.calcite.rel.RelNode;
import org.testng.annotations.AfterClass;
import org.testng.annotations.BeforeTest;
import org.testng.annotations.DataProvider;
import org.testng.annotations.Test;

import static com.google.common.io.MoreFiles.deleteRecursively;
import static com.google.common.io.RecursiveDeleteOption.ALLOW_INSECURE;
import static com.linkedin.coral.trino.rel2trino.CoralTrinoConfigKeys.*;
import static com.linkedin.coral.trino.rel2trino.TestUtils.hiveToRelConverter;
import static org.testng.Assert.assertEquals;


public class HiveToTrinoConverterTest {

  Path metastoreDbDirectory;

  @BeforeTest
  public void beforeClass() throws Exception {
    metastoreDbDirectory = Files.createTempFile("coral-trino", "metastore.db");
    Files.delete(metastoreDbDirectory); // it will be re-created
    TestUtils.initializeViews(metastoreDbDirectory);
  }

  @AfterClass(alwaysRun = true)
  public void afterClass() throws Exception {
    deleteRecursively(metastoreDbDirectory, ALLOW_INSECURE);
  }

  @Test(dataProvider = "viewTestCases")
  public void testViews(String database, String view, String expectedSql) {
    RelNode relNode = TestUtils.convertView(database, view);
    RelToTrinoConverter relToTrinoConverter = new RelToTrinoConverter();
    String expandedSql = relToTrinoConverter.convert(relNode);
    assertEquals(expandedSql, expectedSql);
  }

  @DataProvider(name = "viewTestCases")
  public Object[][] viewTestCasesProvider() {
    return new Object[][] {

        { "test", "t_dot_star_view", "SELECT \"tablea\".\"a\" AS \"a\", \"tablea\".\"b\" AS \"b\", \"tablea0\".\"b\" AS \"tbb\"\n"
            + "FROM \"test\".\"tablea\"\n"
            + "INNER JOIN \"test\".\"tablea\" AS \"tablea0\" ON \"tablea\".\"a\" = \"tablea0\".\"a\"" },

        { "test", "fuzzy_union_view", "SELECT \"a\", \"b\"\nFROM ("
            + "SELECT \"a\", \"b\"\nFROM \"test\".\"tablea\"\nUNION ALL\n"
            + "SELECT \"a\", \"b\"\nFROM \"test\".\"tablea\") AS \"t1\"" },

        { "test", "fuzzy_union_view_with_more_than_two_tables", "SELECT \"a\", \"b\"\nFROM (SELECT *\nFROM ("
            + "SELECT \"a\", \"b\"\nFROM \"test\".\"tablea\"\nUNION ALL\n"
            + "SELECT \"a\", \"b\"\nFROM \"test\".\"tablea\")\nUNION ALL\n"
            + "SELECT \"a\", \"b\"\nFROM \"test\".\"tablea\") AS \"t3\"" },

        { "test", "fuzzy_union_view_with_alias", "SELECT \"a\", \"b\"\nFROM ("
            + "SELECT \"a\", \"b\"\nFROM \"test\".\"tablea\"\nUNION ALL\n"
            + "SELECT \"a\", \"b\"\nFROM \"test\".\"tablea\") AS \"t1\"" },

        { "test", "fuzzy_union_view_single_branch_evolved", "SELECT \"a\", \"b\"\nFROM ("
            + "SELECT \"a\", \"b\"\nFROM \"test\".\"tableb\"\nUNION ALL\n"
            + "SELECT \"a\", CAST(row(b.b1) as row(b1 varchar)) AS \"b\"\nFROM \"test\".\"tablec\") AS \"t1\"" },

        { "test", "fuzzy_union_view_double_branch_evolved_same", "SELECT \"a\", \"b\"\n" + "FROM (SELECT \"a\", \"b\"\n"
            + "FROM \"test\".\"tabled\"\n" + "UNION ALL\n" + "SELECT \"a\", \"b\"\n"
            + "FROM \"test\".\"tablee\") AS \"t1\"" },

        { "test", "fuzzy_union_view_double_branch_evolved_different", "SELECT \"a\", \"b\"\nFROM ("
            + "SELECT \"a\", CAST(row(b.b1) as row(b1 varchar)) AS \"b\"\nFROM \"test\".\"tablef\"\nUNION ALL\n"
            + "SELECT \"a\", CAST(row(b.b1) as row(b1 varchar)) AS \"b\"\nFROM \"test\".\"tableg\") AS \"t1\"" },

        { "test", "fuzzy_union_view_more_than_two_branches_evolved", "SELECT \"a\", \"b\"\nFROM (SELECT *\nFROM ("
            + "SELECT \"a\", CAST(row(b.b1) as row(b1 varchar)) AS \"b\"\nFROM \"test\".\"tablef\"\nUNION ALL\n"
            + "SELECT \"a\", CAST(row(b.b1) as row(b1 varchar)) AS \"b\"\nFROM \"test\".\"tableg\")\nUNION ALL\n"
            + "SELECT \"a\", CAST(row(b.b1) as row(b1 varchar)) AS \"b\"\nFROM \"test\".\"tablef\") AS \"t3\"" },

        { "test", "fuzzy_union_view_map_with_struct_value_evolved", "SELECT \"a\", \"b\"\nFROM ("
            + "SELECT \"a\", TRANSFORM_VALUES(b, (k, v) -> cast(row(v.b1) as row(b1 varchar))) AS \"b\"\nFROM \"test\".\"tableh\"\nUNION ALL\n"
            + "SELECT \"a\", \"b\"\nFROM \"test\".\"tablei\") AS \"t1\"" },

        { "test", "fuzzy_union_view_array_with_struct_value_evolved", "SELECT \"a\", \"b\"\nFROM ("
            + "SELECT \"a\", TRANSFORM(b, x -> cast(row(x.b1) as row(b1 varchar))) AS \"b\"\nFROM \"test\".\"tablej\"\nUNION ALL\n"
            + "SELECT \"a\", \"b\"\nFROM \"test\".\"tablek\") AS \"t1\"" },

        { "test", "fuzzy_union_view_deeply_nested_struct_evolved", "" + "SELECT \"a\", \"b\"\nFROM ("
            + "SELECT \"a\", CAST(row(b.b1, cast(row(b.b2.b3, cast(row(b.b2.b4.b5) as row(b5 varchar))) as row(b3 varchar, b4 row(b5 varchar)))) as row(b1 varchar, b2 row(b3 varchar, b4 row(b5 varchar)))) AS \"b\"\nFROM \"test\".\"tablel\"\nUNION ALL\n"
            + "SELECT \"a\", \"b\"\n" + "FROM \"test\".\"tablem\") AS \"t1\"" },

        { "test", "fuzzy_union_view_deeply_nested_complex_struct_evolved", "" + "SELECT \"a\", \"b\"\nFROM ("
            + "SELECT \"a\", CAST(row(b.b1, transform_values(b.m1, (k, v) -> cast(row(v.b1, transform(v.a1, x -> cast(row(x.b1) as row(b1 varchar)))) as row(b1 varchar, a1 array(row(b1 varchar)))))) as row(b1 varchar, m1 map(varchar, row(b1 varchar, a1 array(row(b1 varchar)))))) AS \"b\"\nFROM \"test\".\"tablen\"\nUNION ALL\n"
            + "SELECT \"a\", \"b\"\n" + "FROM \"test\".\"tableo\") AS \"t1\"" },

        { "test", "union_view_same_schema_evolution_with_different_ordering", "" + "SELECT \"a\", \"b\"\n"
            + "FROM (SELECT \"a\", \"b\"\n" + "FROM \"test\".\"tablep\"\n" + "UNION ALL\n"
            + "SELECT \"a\", CAST(row(b.b2, b.b1, b.b0) as row(b2 double, b1 varchar, b0 integer)) AS \"b\"\n"
            + "FROM \"test\".\"tableq\") AS \"t1\"" },

        { "test", "view_with_explode_string_array", "SELECT \"$cor0\".\"a\" AS \"a\", \"t0\".\"c\" AS \"c\"\n"
            + "FROM \"test\".\"table_with_string_array\" AS \"$cor0\"\n"
            + "CROSS JOIN UNNEST(\"$cor0\".\"b\") AS \"t0\" (\"c\")" },

        { "test", "view_with_outer_explode_string_array", "SELECT \"$cor0\".\"a\" AS \"a\", \"t0\".\"c\" AS \"c\"\n"
            + "FROM \"test\".\"table_with_string_array\" AS \"$cor0\"\n"
            + "CROSS JOIN UNNEST(\"if\"(\"$cor0\".\"b\" IS NOT NULL AND CARDINALITY(\"$cor0\".\"b\") > 0, \"$cor0\".\"b\", ARRAY[NULL])) AS \"t0\" (\"c\")" },

        { "test", "view_with_explode_struct_array", "SELECT \"$cor0\".\"a\" AS \"a\", \"t0\".\"c\" AS \"c\"\n"
            + "FROM \"test\".\"table_with_struct_array\" AS \"$cor0\"\n"
            + "CROSS JOIN UNNEST(TRANSFORM(\"$cor0\".\"b\", x -> ROW(x))) AS \"t0\" (\"c\")" },

        { "test", "view_with_outer_explode_struct_array", "SELECT \"$cor0\".\"a\" AS \"a\", \"t0\".\"c\" AS \"c\"\n"
            + "FROM \"test\".\"table_with_struct_array\" AS \"$cor0\"\n"
            + "CROSS JOIN UNNEST(TRANSFORM(\"if\"(\"$cor0\".\"b\" IS NOT NULL AND CARDINALITY(\"$cor0\".\"b\") > 0, \"$cor0\".\"b\", ARRAY[NULL]), x -> ROW(x))) AS \"t0\" (\"c\")" },

        { "test", "view_with_explode_map", "SELECT \"$cor0\".\"a\" AS \"a\", \"t0\".\"c\" AS \"c\", \"t0\".\"d\" AS \"d\"\n"
            + "FROM \"test\".\"table_with_map\" AS \"$cor0\"\n"
            + "CROSS JOIN UNNEST(\"$cor0\".\"b\") AS \"t0\" (\"c\", \"d\")" },

        { "test", "view_with_outer_explode_map", "SELECT \"$cor0\".\"a\" AS \"a\", \"t0\".\"c\" AS \"c\", \"t0\".\"d\" AS \"d\"\n"
            + "FROM \"test\".\"table_with_map\" AS \"$cor0\"\n"
            + "CROSS JOIN UNNEST(\"if\"(\"$cor0\".\"b\" IS NOT NULL AND CARDINALITY(\"$cor0\".\"b\") > 0, \"$cor0\".\"b\", MAP (ARRAY[NULL], ARRAY[NULL]))) AS \"t0\" (\"c\", \"d\")" },

        { "test", "map_array_view", "SELECT MAP (ARRAY['key1', 'key2'], ARRAY['value1', 'value2']) AS \"simple_map_col\", "
            + "MAP (ARRAY['key1', 'key2'], ARRAY[MAP (ARRAY['a', 'c'], ARRAY['b', 'd']), MAP (ARRAY['a', 'c'], ARRAY['b', 'd'])]) AS \"nested_map_col\"\nFROM \"test\".\"tablea\"" },

        { "test", "current_date_and_timestamp_view", "SELECT CURRENT_TIMESTAMP, TRIM(CAST(CURRENT_TIMESTAMP AS VARCHAR(65535))) AS \"ct\", CURRENT_DATE, CURRENT_DATE AS \"cd\", \"a\"\nFROM \"test\".\"tablea\"" },

        { "test", "date_function_view", "SELECT \"date\"('2021-01-02') AS \"a\"\n" + "FROM \"test\".\"tablea\"" },

        { "test", "lateral_view_json_tuple_view", "SELECT \"$cor0\".\"a\" AS \"a\", \"t0\".\"d\" AS \"d\", \"t0\".\"e\" AS \"e\", \"t0\".\"f\" AS \"f\"\n"
            + "FROM \"test\".\"tablea\" AS \"$cor0\"\nCROSS JOIN LATERAL (SELECT "
            + "\"if\"(\"REGEXP_LIKE\"('trino', '^[^\\\"]*$'), CAST(\"json_extract\"(\"$cor0\".\"b\".\"b1\", '$[\"' || 'trino' || '\"]') AS VARCHAR(65535)), NULL) AS \"d\", "
            + "\"if\"(\"REGEXP_LIKE\"('always', '^[^\\\"]*$'), CAST(\"json_extract\"(\"$cor0\".\"b\".\"b1\", '$[\"' || 'always' || '\"]') AS VARCHAR(65535)), NULL) AS \"e\", "
            + "\"if\"(\"REGEXP_LIKE\"('rocks', '^[^\\\"]*$'), CAST(\"json_extract\"(\"$cor0\".\"b\".\"b1\", '$[\"' || 'rocks' || '\"]') AS VARCHAR(65535)), NULL) AS \"f\"\n"
            + "FROM (VALUES  (0)) AS \"t\" (\"ZERO\")) AS \"t0\"" },

        { "test", "lateral_view_json_tuple_view_qualified", "SELECT \"$cor0\".\"a\" AS \"a\", \"t0\".\"d\" AS \"d\", \"t0\".\"e\" AS \"e\", \"t0\".\"f\" AS \"f\"\n"
            + "FROM \"test\".\"tablea\" AS \"$cor0\"\nCROSS JOIN LATERAL (SELECT "
            + "\"if\"(\"REGEXP_LIKE\"('trino', '^[^\\\"]*$'), CAST(\"json_extract\"(\"$cor0\".\"b\".\"b1\", '$[\"' || 'trino' || '\"]') AS VARCHAR(65535)), NULL) AS \"d\", "
            + "\"if\"(\"REGEXP_LIKE\"('always', '^[^\\\"]*$'), CAST(\"json_extract\"(\"$cor0\".\"b\".\"b1\", '$[\"' || 'always' || '\"]') AS VARCHAR(65535)), NULL) AS \"e\", "
            + "\"if\"(\"REGEXP_LIKE\"('rocks', '^[^\\\"]*$'), CAST(\"json_extract\"(\"$cor0\".\"b\".\"b1\", '$[\"' || 'rocks' || '\"]') AS VARCHAR(65535)), NULL) AS \"f\"\n"
            + "FROM (VALUES  (0)) AS \"t\" (\"ZERO\")) AS \"t0\"" },

        { "test", "get_json_object_view", "SELECT \"json_extract\"(\"b\".\"b1\", '$.name')\nFROM \"test\".\"tablea\"" },

        { "test", "view_from_utc_timestamp", "SELECT "
            + "CAST(\"at_timezone\"(\"from_unixtime_nanos\"(CAST(\"a_tinyint\" AS BIGINT) * 1000000), \"$canonicalize_hive_timezone_id\"('America/Los_Angeles')) AS TIMESTAMP(3)), "
            + "CAST(\"at_timezone\"(\"from_unixtime_nanos\"(CAST(\"a_smallint\" AS BIGINT) * 1000000), \"$canonicalize_hive_timezone_id\"('America/Los_Angeles')) AS TIMESTAMP(3)), "
            + "CAST(\"at_timezone\"(\"from_unixtime_nanos\"(CAST(\"a_integer\" AS BIGINT) * 1000000), \"$canonicalize_hive_timezone_id\"('America/Los_Angeles')) AS TIMESTAMP(3)), "
            + "CAST(\"at_timezone\"(\"from_unixtime_nanos\"(CAST(\"a_bigint\" AS BIGINT) * 1000000), \"$canonicalize_hive_timezone_id\"('America/Los_Angeles')) AS TIMESTAMP(3)), "
            + "CAST(\"at_timezone\"(\"from_unixtime\"(CAST(\"a_float\" AS DOUBLE)), \"$canonicalize_hive_timezone_id\"('America/Los_Angeles')) AS TIMESTAMP(3)), "
            + "CAST(\"at_timezone\"(\"from_unixtime\"(CAST(\"a_double\" AS DOUBLE)), \"$canonicalize_hive_timezone_id\"('America/Los_Angeles')) AS TIMESTAMP(3)), "
            + "CAST(\"at_timezone\"(\"from_unixtime\"(CAST(\"a_decimal_three\" AS DOUBLE)), \"$canonicalize_hive_timezone_id\"('America/Los_Angeles')) AS TIMESTAMP(3)), "
            + "CAST(\"at_timezone\"(\"from_unixtime\"(CAST(\"a_decimal_zero\" AS DOUBLE)), \"$canonicalize_hive_timezone_id\"('America/Los_Angeles')) AS TIMESTAMP(3)), "
            + "CAST(\"at_timezone\"(\"from_unixtime\"(\"to_unixtime\"(\"with_timezone\"(\"a_timestamp\", 'UTC'))), \"$canonicalize_hive_timezone_id\"('America/Los_Angeles')) AS TIMESTAMP(3)), "
            + "CAST(\"at_timezone\"(\"from_unixtime\"(\"to_unixtime\"(\"with_timezone\"(\"a_date\", 'UTC'))), \"$canonicalize_hive_timezone_id\"('America/Los_Angeles')) AS TIMESTAMP(3))\n"
            + "FROM \"test\".\"table_from_utc_timestamp\"" },

        { "test", "date_calculation_view", "SELECT \"date\"(CAST(\"SUBSTR\"('2021-08-20', 1, 10) AS TIMESTAMP)), \"date\"(CAST('2021-08-20' AS TIMESTAMP)), \"date\"(CAST('2021-08-20 00:00:00' AS TIMESTAMP)), \"date_add\"('day', 1, \"date\"(CAST('2021-08-20' AS TIMESTAMP))), \"date_add\"('day', 1, \"date\"(CAST('2021-08-20 00:00:00' AS TIMESTAMP))), \"date_add\"('day', 1 * -1, \"date\"(CAST('2021-08-20' AS TIMESTAMP))), \"date_add\"('day', 1 * -1, \"date\"(CAST('2021-08-20 00:00:00' AS TIMESTAMP))), \"date_diff\"('day', \"date\"(CAST('2021-08-21' AS TIMESTAMP)), \"date\"(CAST('2021-08-20' AS TIMESTAMP))), \"date_diff\"('day', \"date\"(CAST('2021-08-19' AS TIMESTAMP)), \"date\"(CAST('2021-08-20' AS TIMESTAMP))), \"date_diff\"('day', \"date\"(CAST('2021-08-19 23:59:59' AS TIMESTAMP)), \"date\"(CAST('2021-08-20 00:00:00' AS TIMESTAMP)))\n"
            + "FROM \"test\".\"tablea\"" },

        { "test", "pmod_view", "SELECT MOD(MOD(- 9, 4) + 4, 4)\nFROM \"test\".\"tablea\"" },

        { "test", "nullscollationd_view", "SELECT \"a\", \"b\", \"c\"\nFROM \"test\".\"tabler\"\nORDER BY \"b\" DESC" },

        { "test", "view_with_date_and_interval", "SELECT (CAST('2021-08-30' AS DATE) + INTERVAL '3' DAY)\nFROM \"test\".\"tablea\"" },

        { "test", "view_with_timestamp_and_interval", "SELECT (CAST('2021-08-30' AS TIMESTAMP) + INTERVAL -'3 01:02:03' DAY TO SECOND)\nFROM \"test\".\"tablea\"" },

        { "test", "view_with_timestamp_and_interval_2", "SELECT (CAST('2021-08-30' AS TIMESTAMP) + INTERVAL -'1-6' YEAR TO MONTH)\nFROM \"test\".\"tablea\"" },

        { "test", "greatest_view", "SELECT \"greatest\"(\"a\", \"b\") AS \"g_int\", \"greatest\"(\"c\", \"d\") AS \"g_string\"\n"
            + "FROM \"test\".\"table_ints_strings\"" },

        { "test", "least_view", "SELECT \"least\"(\"a\", \"b\") AS \"g_int\", \"least\"(\"c\", \"d\") AS \"g_string\"\n"
            + "FROM \"test\".\"table_ints_strings\"" }, };
  }

  @Test
  public void testLateralViewArray() {
    RelNode relNode = hiveToRelConverter
        .convertSql("SELECT col FROM (SELECT ARRAY('a1', 'a2') as a) tmp LATERAL VIEW EXPLODE(a) a_alias AS col");
    String targetSql = "SELECT \"t2\".\"col\" AS \"col\"\n" + "FROM (SELECT ARRAY['a1', 'a2'] AS \"a\"\n"
        + "FROM (VALUES  (0)) AS \"t\" (\"ZERO\")) AS \"$cor0\"\n"
        + "CROSS JOIN UNNEST(\"$cor0\".\"a\") AS \"t2\" (\"col\")";

    RelToTrinoConverter relToTrinoConverter = new RelToTrinoConverter();
    String expandedSql = relToTrinoConverter.convert(relNode);
    assertEquals(expandedSql, targetSql);
  }

  /**
   * Test the generation of COMMA JOIN in Presto from Lateral views that are uncorrelated.
   */
  @Test
  public void testLateralViewArray2() {
    RelNode relNode = hiveToRelConverter
        .convertSql("SELECT arr.alias FROM test.tableA tmp LATERAL VIEW EXPLODE(ARRAY('a', 'b')) arr as alias");

    String targetSql = "SELECT \"t0\".\"alias\" AS \"alias\"\n" + "FROM \"test\".\"tablea\",\n"
        + "UNNEST(ARRAY['a', 'b']) AS \"t0\" (\"alias\")";
    RelToTrinoConverter relToTrinoConverter = new RelToTrinoConverter();
    String expandedSql = relToTrinoConverter.convert(relNode);
    assertEquals(expandedSql, targetSql);
  }

  @Test
  public void testLateralViewArrayWithoutColumns() {
    RelNode relNode = hiveToRelConverter
        .convertSql("SELECT col FROM (SELECT ARRAY('a1', 'a2') as a) tmp LATERAL VIEW EXPLODE(a) a_alias");
    String targetSql = "SELECT \"t2\".\"col\" AS \"col\"\n" + "FROM (SELECT ARRAY['a1', 'a2'] AS \"a\"\n"
        + "FROM (VALUES  (0)) AS \"t\" (\"ZERO\")) AS \"$cor0\"\n"
        + "CROSS JOIN UNNEST(\"$cor0\".\"a\") AS \"t2\" (\"col\")";

    RelToTrinoConverter relToTrinoConverter = new RelToTrinoConverter();
    String expandedSql = relToTrinoConverter.convert(relNode);
    assertEquals(expandedSql, targetSql);
  }

  @Test
  public void testLateralViewMap() {
    RelNode relNode = hiveToRelConverter.convertSql(
        "SELECT key, value FROM (SELECT MAP('key1', 'value1') as m) tmp LATERAL VIEW EXPLODE(m) m_alias AS key, value");
    String targetSql = "SELECT \"t2\".\"key\" AS \"key\", \"t2\".\"value\" AS \"value\"\n"
        + "FROM (SELECT MAP (ARRAY['key1'], ARRAY['value1']) AS \"m\"\n"
        + "FROM (VALUES  (0)) AS \"t\" (\"ZERO\")) AS \"$cor0\"\n"
        + "CROSS JOIN UNNEST(\"$cor0\".\"m\") AS \"t2\" (\"key\", \"value\")";

    RelToTrinoConverter relToTrinoConverter = new RelToTrinoConverter();
    String expandedSql = relToTrinoConverter.convert(relNode);
    assertEquals(expandedSql, targetSql);
  }

  @Test
  public void testLateralViewMapWithoutAlias() {
    RelNode relNode = hiveToRelConverter
        .convertSql("SELECT key, value FROM (SELECT MAP('key1', 'value1') as m) tmp LATERAL VIEW EXPLODE(m) m_alias");
    String targetSql = "SELECT \"t2\".\"KEY\" AS \"key\", \"t2\".\"VALUE\" AS \"value\"\n"
        + "FROM (SELECT MAP (ARRAY['key1'], ARRAY['value1']) AS \"m\"\n"
        + "FROM (VALUES  (0)) AS \"t\" (\"ZERO\")) AS \"$cor0\"\n"
        + "CROSS JOIN UNNEST(\"$cor0\".\"m\") AS \"t2\" (\"KEY\", \"VALUE\")";

    RelToTrinoConverter relToTrinoConverter = new RelToTrinoConverter();
    String expandedSql = relToTrinoConverter.convert(relNode);
    assertEquals(expandedSql, targetSql);
  }

  @Test
<<<<<<< HEAD
  public void testConcat() {
    RelToTrinoConverter relToTrinoConverter = new RelToTrinoConverter();

    RelNode relNode = hiveToRelConverter.convertSql("SELECT 'a' || 'b'");
    String targetSql = "SELECT \"concat\"('a', 'b')\nFROM (VALUES  (0)) AS \"t\" (\"ZERO\")";
    String expandedSql = relToTrinoConverter.convert(relNode);
    assertEquals(expandedSql, targetSql);

    RelNode relNode2 = hiveToRelConverter.convertSql("SELECT 'a' || 'b' || 'c'");
    String targetSql2 = "SELECT \"concat\"(\"concat\"('a', 'b'), 'c')\nFROM (VALUES  (0)) AS \"t\" (\"ZERO\")";
    String expandedSql2 = relToTrinoConverter.convert(relNode2);
    assertEquals(expandedSql2, targetSql2);
  }

=======
  public void testLegacyUnnestArrayOfStruct() {
    RelNode relNode = hiveToRelConverter.convertView("test", "view_with_explode_struct_array");
    String targetSql = "SELECT \"$cor0\".\"a\" AS \"a\", \"t0\".\"c\" AS \"c\"\n"
        + "FROM \"test\".\"table_with_struct_array\" AS \"$cor0\"\n"
        + "CROSS JOIN UNNEST(\"$cor0\".\"b\") AS \"t0\" (\"c\")";

    RelToTrinoConverter relToTrinoConverter =
        new RelToTrinoConverter(ImmutableMap.of(SUPPORT_LEGACY_UNNEST_ARRAY_OF_STRUCT, true));
    String expandedSql = relToTrinoConverter.convert(relNode);
    assertEquals(expandedSql, targetSql);
  }

  @Test
  public void testLegacyOuterUnnestArrayOfStruct() {
    RelNode relNode = hiveToRelConverter.convertView("test", "view_with_outer_explode_struct_array");
    String targetSql = "SELECT \"$cor0\".\"a\" AS \"a\", \"t0\".\"c\" AS \"c\"\n"
        + "FROM \"test\".\"table_with_struct_array\" AS \"$cor0\"\n"
        + "CROSS JOIN UNNEST(\"if\"(\"$cor0\".\"b\" IS NOT NULL AND CARDINALITY(\"$cor0\".\"b\") > 0, \"$cor0\".\"b\", ARRAY[NULL])) AS \"t0\" (\"c\")";

    RelToTrinoConverter relToTrinoConverter =
        new RelToTrinoConverter(ImmutableMap.of(SUPPORT_LEGACY_UNNEST_ARRAY_OF_STRUCT, true));
    String expandedSql = relToTrinoConverter.convert(relNode);
    assertEquals(expandedSql, targetSql);
  }

  @Test
  public void testAvoidTransformToDate() {
    RelNode relNode = hiveToRelConverter
        .convertSql("SELECT to_date(substr('2021-08-20', 1, 10)), to_date('2021-08-20')" + "FROM test.tableA");
    String targetSql =
        "SELECT \"to_date\"(\"SUBSTR\"('2021-08-20', 1, 10)), \"to_date\"('2021-08-20')\n" + "FROM \"test\".\"tablea\"";

    RelToTrinoConverter relToTrinoConverter =
        new RelToTrinoConverter(ImmutableMap.of(AVOID_TRANSFORM_TO_DATE_UDF, true));
    String expandedSql = relToTrinoConverter.convert(relNode);
    assertEquals(expandedSql, targetSql);
  }

  @Test
  public void testFromUnixTimeOneParameter() {
    RelNode relNode = hiveToRelConverter.convertSql("SELECT from_unixtime(10000)");
    String targetSql = "SELECT \"format_datetime\"(\"from_unixtime\"(10000), 'yyyy-MM-dd HH:mm:ss')\n"
        + "FROM (VALUES  (0)) AS \"t\" (\"ZERO\")";

    RelToTrinoConverter relToTrinoConverter = new RelToTrinoConverter();
    String expandedSql = relToTrinoConverter.convert(relNode);
    assertEquals(expandedSql, targetSql);
  }

  @Test
  public void testFromUnixTimeTwoParameters() {
    RelNode relNode = hiveToRelConverter.convertSql("SELECT from_unixtime(10000, 'yyyy-MM-dd')");
    String targetSql = "SELECT \"format_datetime\"(\"from_unixtime\"(10000), 'yyyy-MM-dd')\n"
        + "FROM (VALUES  (0)) AS \"t\" (\"ZERO\")";

    RelToTrinoConverter relToTrinoConverter = new RelToTrinoConverter();
    String expandedSql = relToTrinoConverter.convert(relNode);
    assertEquals(expandedSql, targetSql);
  }
>>>>>>> 24e2d418
}<|MERGE_RESOLUTION|>--- conflicted
+++ resolved
@@ -256,22 +256,6 @@
   }
 
   @Test
-<<<<<<< HEAD
-  public void testConcat() {
-    RelToTrinoConverter relToTrinoConverter = new RelToTrinoConverter();
-
-    RelNode relNode = hiveToRelConverter.convertSql("SELECT 'a' || 'b'");
-    String targetSql = "SELECT \"concat\"('a', 'b')\nFROM (VALUES  (0)) AS \"t\" (\"ZERO\")";
-    String expandedSql = relToTrinoConverter.convert(relNode);
-    assertEquals(expandedSql, targetSql);
-
-    RelNode relNode2 = hiveToRelConverter.convertSql("SELECT 'a' || 'b' || 'c'");
-    String targetSql2 = "SELECT \"concat\"(\"concat\"('a', 'b'), 'c')\nFROM (VALUES  (0)) AS \"t\" (\"ZERO\")";
-    String expandedSql2 = relToTrinoConverter.convert(relNode2);
-    assertEquals(expandedSql2, targetSql2);
-  }
-
-=======
   public void testLegacyUnnestArrayOfStruct() {
     RelNode relNode = hiveToRelConverter.convertView("test", "view_with_explode_struct_array");
     String targetSql = "SELECT \"$cor0\".\"a\" AS \"a\", \"t0\".\"c\" AS \"c\"\n"
@@ -331,5 +315,19 @@
     String expandedSql = relToTrinoConverter.convert(relNode);
     assertEquals(expandedSql, targetSql);
   }
->>>>>>> 24e2d418
+  
+  @Test
+  public void testConcat() {
+    RelToTrinoConverter relToTrinoConverter = new RelToTrinoConverter();
+
+    RelNode relNode = hiveToRelConverter.convertSql("SELECT 'a' || 'b'");
+    String targetSql = "SELECT \"concat\"('a', 'b')\nFROM (VALUES  (0)) AS \"t\" (\"ZERO\")";
+    String expandedSql = relToTrinoConverter.convert(relNode);
+    assertEquals(expandedSql, targetSql);
+
+    RelNode relNode2 = hiveToRelConverter.convertSql("SELECT 'a' || 'b' || 'c'");
+    String targetSql2 = "SELECT \"concat\"(\"concat\"('a', 'b'), 'c')\nFROM (VALUES  (0)) AS \"t\" (\"ZERO\")";
+    String expandedSql2 = relToTrinoConverter.convert(relNode2);
+    assertEquals(expandedSql2, targetSql2);
+  }
 }