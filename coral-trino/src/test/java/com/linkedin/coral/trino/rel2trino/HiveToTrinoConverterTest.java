/**
 * Copyright 2017-2021 LinkedIn Corporation. All rights reserved.
 * Licensed under the BSD-2 Clause license.
 * See LICENSE in the project root for license information.
 */
package com.linkedin.coral.trino.rel2trino;

import java.nio.file.Files;
import java.nio.file.Path;

import com.google.common.collect.ImmutableMap;

import org.apache.calcite.rel.RelNode;
import org.testng.annotations.AfterClass;
import org.testng.annotations.BeforeTest;
import org.testng.annotations.DataProvider;
import org.testng.annotations.Test;

import static com.google.common.io.MoreFiles.deleteRecursively;
import static com.google.common.io.RecursiveDeleteOption.ALLOW_INSECURE;
import static com.linkedin.coral.trino.rel2trino.CoralTrinoConfigKeys.*;
import static com.linkedin.coral.trino.rel2trino.TestUtils.hiveToRelConverter;
import static org.testng.Assert.assertEquals;


public class HiveToTrinoConverterTest {

  Path metastoreDbDirectory;

  @BeforeTest
  public void beforeClass() throws Exception {
    metastoreDbDirectory = Files.createTempFile("coral-trino", "metastore.db");
    Files.delete(metastoreDbDirectory); // it will be re-created
    TestUtils.initializeViews(metastoreDbDirectory);
  }

  @AfterClass(alwaysRun = true)
  public void afterClass() throws Exception {
    deleteRecursively(metastoreDbDirectory, ALLOW_INSECURE);
  }

  @Test(dataProvider = "viewTestCases")
  public void testViews(String database, String view, String expectedSql) {
    RelNode relNode = TestUtils.convertView(database, view);
    RelToTrinoConverter relToTrinoConverter = new RelToTrinoConverter();
    String expandedSql = relToTrinoConverter.convert(relNode);
    assertEquals(expandedSql, expectedSql);
  }

  @DataProvider(name = "viewTestCases")
  public Object[][] viewTestCasesProvider() {
    return new Object[][] {

        { "test", "t_dot_star_view", "SELECT \"tablea\".\"a\" AS \"a\", \"tablea\".\"b\" AS \"b\", \"tablea0\".\"b\" AS \"tbb\"\n"
            + "FROM \"test\".\"tablea\"\n"
            + "INNER JOIN \"test\".\"tablea\" AS \"tablea0\" ON \"tablea\".\"a\" = \"tablea0\".\"a\"" },

        { "test", "fuzzy_union_view", "SELECT \"a\", \"b\"\nFROM ("
            + "SELECT \"a\", \"b\"\nFROM \"test\".\"tablea\"\nUNION ALL\n"
            + "SELECT \"a\", \"b\"\nFROM \"test\".\"tablea\") AS \"t1\"" },

        { "test", "fuzzy_union_view_with_more_than_two_tables", "SELECT \"a\", \"b\"\nFROM (SELECT *\nFROM ("
            + "SELECT \"a\", \"b\"\nFROM \"test\".\"tablea\"\nUNION ALL\n"
            + "SELECT \"a\", \"b\"\nFROM \"test\".\"tablea\")\nUNION ALL\n"
            + "SELECT \"a\", \"b\"\nFROM \"test\".\"tablea\") AS \"t3\"" },

        { "test", "fuzzy_union_view_with_alias", "SELECT \"a\", \"b\"\nFROM ("
            + "SELECT \"a\", \"b\"\nFROM \"test\".\"tablea\"\nUNION ALL\n"
            + "SELECT \"a\", \"b\"\nFROM \"test\".\"tablea\") AS \"t1\"" },

        { "test", "fuzzy_union_view_single_branch_evolved", "SELECT \"a\", \"b\"\nFROM ("
            + "SELECT \"a\", \"b\"\nFROM \"test\".\"tableb\"\nUNION ALL\n"
            + "SELECT \"a\", CAST(row(b.b1) as row(b1 varchar)) AS \"b\"\nFROM \"test\".\"tablec\") AS \"t1\"" },

        { "test", "fuzzy_union_view_double_branch_evolved_same", "SELECT \"a\", \"b\"\n" + "FROM (SELECT \"a\", \"b\"\n"
            + "FROM \"test\".\"tabled\"\n" + "UNION ALL\n" + "SELECT \"a\", \"b\"\n"
            + "FROM \"test\".\"tablee\") AS \"t1\"" },

        { "test", "fuzzy_union_view_double_branch_evolved_different", "SELECT \"a\", \"b\"\nFROM ("
            + "SELECT \"a\", CAST(row(b.b1) as row(b1 varchar)) AS \"b\"\nFROM \"test\".\"tablef\"\nUNION ALL\n"
            + "SELECT \"a\", CAST(row(b.b1) as row(b1 varchar)) AS \"b\"\nFROM \"test\".\"tableg\") AS \"t1\"" },

        { "test", "fuzzy_union_view_more_than_two_branches_evolved", "SELECT \"a\", \"b\"\nFROM (SELECT *\nFROM ("
            + "SELECT \"a\", CAST(row(b.b1) as row(b1 varchar)) AS \"b\"\nFROM \"test\".\"tablef\"\nUNION ALL\n"
            + "SELECT \"a\", CAST(row(b.b1) as row(b1 varchar)) AS \"b\"\nFROM \"test\".\"tableg\")\nUNION ALL\n"
            + "SELECT \"a\", CAST(row(b.b1) as row(b1 varchar)) AS \"b\"\nFROM \"test\".\"tablef\") AS \"t3\"" },

        { "test", "fuzzy_union_view_map_with_struct_value_evolved", "SELECT \"a\", \"b\"\nFROM ("
            + "SELECT \"a\", TRANSFORM_VALUES(b, (k, v) -> cast(row(v.b1) as row(b1 varchar))) AS \"b\"\nFROM \"test\".\"tableh\"\nUNION ALL\n"
            + "SELECT \"a\", \"b\"\nFROM \"test\".\"tablei\") AS \"t1\"" },

        { "test", "fuzzy_union_view_array_with_struct_value_evolved", "SELECT \"a\", \"b\"\nFROM ("
            + "SELECT \"a\", TRANSFORM(b, x -> cast(row(x.b1) as row(b1 varchar))) AS \"b\"\nFROM \"test\".\"tablej\"\nUNION ALL\n"
            + "SELECT \"a\", \"b\"\nFROM \"test\".\"tablek\") AS \"t1\"" },

        { "test", "fuzzy_union_view_deeply_nested_struct_evolved", "" + "SELECT \"a\", \"b\"\nFROM ("
            + "SELECT \"a\", CAST(row(b.b1, cast(row(b.b2.b3, cast(row(b.b2.b4.b5) as row(b5 varchar))) as row(b3 varchar, b4 row(b5 varchar)))) as row(b1 varchar, b2 row(b3 varchar, b4 row(b5 varchar)))) AS \"b\"\nFROM \"test\".\"tablel\"\nUNION ALL\n"
            + "SELECT \"a\", \"b\"\n" + "FROM \"test\".\"tablem\") AS \"t1\"" },

        { "test", "fuzzy_union_view_deeply_nested_complex_struct_evolved", "" + "SELECT \"a\", \"b\"\nFROM ("
            + "SELECT \"a\", CAST(row(b.b1, transform_values(b.m1, (k, v) -> cast(row(v.b1, transform(v.a1, x -> cast(row(x.b1) as row(b1 varchar)))) as row(b1 varchar, a1 array(row(b1 varchar)))))) as row(b1 varchar, m1 map(varchar, row(b1 varchar, a1 array(row(b1 varchar)))))) AS \"b\"\nFROM \"test\".\"tablen\"\nUNION ALL\n"
            + "SELECT \"a\", \"b\"\n" + "FROM \"test\".\"tableo\") AS \"t1\"" },

        { "test", "union_view_same_schema_evolution_with_different_ordering", "" + "SELECT \"a\", \"b\"\n"
            + "FROM (SELECT \"a\", \"b\"\n" + "FROM \"test\".\"tablep\"\n" + "UNION ALL\n"
            + "SELECT \"a\", CAST(row(b.b2, b.b1, b.b0) as row(b2 double, b1 varchar, b0 integer)) AS \"b\"\n"
            + "FROM \"test\".\"tableq\") AS \"t1\"" },

        { "test", "view_with_explode_string_array", "SELECT \"$cor0\".\"a\" AS \"a\", \"t0\".\"c\" AS \"c\"\n"
            + "FROM \"test\".\"table_with_string_array\" AS \"$cor0\"\n"
            + "CROSS JOIN UNNEST(\"$cor0\".\"b\") AS \"t0\" (\"c\")" },

        { "test", "view_with_outer_explode_string_array", "SELECT \"$cor0\".\"a\" AS \"a\", \"t0\".\"c\" AS \"c\"\n"
            + "FROM \"test\".\"table_with_string_array\" AS \"$cor0\"\n"
            + "CROSS JOIN UNNEST(\"if\"(\"$cor0\".\"b\" IS NOT NULL AND CARDINALITY(\"$cor0\".\"b\") > 0, \"$cor0\".\"b\", ARRAY[NULL])) AS \"t0\" (\"c\")" },

        { "test", "view_with_explode_struct_array", "SELECT \"$cor0\".\"a\" AS \"a\", \"t0\".\"c\" AS \"c\"\n"
            + "FROM \"test\".\"table_with_struct_array\" AS \"$cor0\"\n"
            + "CROSS JOIN UNNEST(TRANSFORM(\"$cor0\".\"b\", x -> ROW(x))) AS \"t0\" (\"c\")" },

        { "test", "view_with_outer_explode_struct_array", "SELECT \"$cor0\".\"a\" AS \"a\", \"t0\".\"c\" AS \"c\"\n"
            + "FROM \"test\".\"table_with_struct_array\" AS \"$cor0\"\n"
            + "CROSS JOIN UNNEST(TRANSFORM(\"if\"(\"$cor0\".\"b\" IS NOT NULL AND CARDINALITY(\"$cor0\".\"b\") > 0, \"$cor0\".\"b\", ARRAY[NULL]), x -> ROW(x))) AS \"t0\" (\"c\")" },

        { "test", "view_with_explode_map", "SELECT \"$cor0\".\"a\" AS \"a\", \"t0\".\"c\" AS \"c\", \"t0\".\"d\" AS \"d\"\n"
            + "FROM \"test\".\"table_with_map\" AS \"$cor0\"\n"
            + "CROSS JOIN UNNEST(\"$cor0\".\"b\") AS \"t0\" (\"c\", \"d\")" },

        { "test", "view_with_outer_explode_map", "SELECT \"$cor0\".\"a\" AS \"a\", \"t0\".\"c\" AS \"c\", \"t0\".\"d\" AS \"d\"\n"
            + "FROM \"test\".\"table_with_map\" AS \"$cor0\"\n"
            + "CROSS JOIN UNNEST(\"if\"(\"$cor0\".\"b\" IS NOT NULL AND CARDINALITY(\"$cor0\".\"b\") > 0, \"$cor0\".\"b\", MAP (ARRAY[NULL], ARRAY[NULL]))) AS \"t0\" (\"c\", \"d\")" },

        { "test", "map_array_view", "SELECT MAP (ARRAY['key1', 'key2'], ARRAY['value1', 'value2']) AS \"simple_map_col\", "
            + "MAP (ARRAY['key1', 'key2'], ARRAY[MAP (ARRAY['a', 'c'], ARRAY['b', 'd']), MAP (ARRAY['a', 'c'], ARRAY['b', 'd'])]) AS \"nested_map_col\"\nFROM \"test\".\"tablea\"" },

        { "test", "current_date_and_timestamp_view", "SELECT CURRENT_TIMESTAMP, TRIM(CAST(CURRENT_TIMESTAMP AS VARCHAR(65535))) AS \"ct\", CURRENT_DATE, CURRENT_DATE AS \"cd\", \"a\"\nFROM \"test\".\"tablea\"" },

        { "test", "date_function_view", "SELECT \"date\"('2021-01-02') AS \"a\"\n" + "FROM \"test\".\"tablea\"" },

        { "test", "lateral_view_json_tuple_view", "SELECT \"$cor0\".\"a\" AS \"a\", \"t0\".\"d\" AS \"d\", \"t0\".\"e\" AS \"e\", \"t0\".\"f\" AS \"f\"\n"
            + "FROM \"test\".\"tablea\" AS \"$cor0\"\nCROSS JOIN LATERAL (SELECT "
            + "\"if\"(\"REGEXP_LIKE\"('trino', '^[^\\\"]*$'), CAST(\"json_extract\"(\"$cor0\".\"b\".\"b1\", '$[\"' || 'trino' || '\"]') AS VARCHAR(65535)), NULL) AS \"d\", "
            + "\"if\"(\"REGEXP_LIKE\"('always', '^[^\\\"]*$'), CAST(\"json_extract\"(\"$cor0\".\"b\".\"b1\", '$[\"' || 'always' || '\"]') AS VARCHAR(65535)), NULL) AS \"e\", "
            + "\"if\"(\"REGEXP_LIKE\"('rocks', '^[^\\\"]*$'), CAST(\"json_extract\"(\"$cor0\".\"b\".\"b1\", '$[\"' || 'rocks' || '\"]') AS VARCHAR(65535)), NULL) AS \"f\"\n"
            + "FROM (VALUES  (0)) AS \"t\" (\"ZERO\")) AS \"t0\"" },

        { "test", "lateral_view_json_tuple_view_qualified", "SELECT \"$cor0\".\"a\" AS \"a\", \"t0\".\"d\" AS \"d\", \"t0\".\"e\" AS \"e\", \"t0\".\"f\" AS \"f\"\n"
            + "FROM \"test\".\"tablea\" AS \"$cor0\"\nCROSS JOIN LATERAL (SELECT "
            + "\"if\"(\"REGEXP_LIKE\"('trino', '^[^\\\"]*$'), CAST(\"json_extract\"(\"$cor0\".\"b\".\"b1\", '$[\"' || 'trino' || '\"]') AS VARCHAR(65535)), NULL) AS \"d\", "
            + "\"if\"(\"REGEXP_LIKE\"('always', '^[^\\\"]*$'), CAST(\"json_extract\"(\"$cor0\".\"b\".\"b1\", '$[\"' || 'always' || '\"]') AS VARCHAR(65535)), NULL) AS \"e\", "
            + "\"if\"(\"REGEXP_LIKE\"('rocks', '^[^\\\"]*$'), CAST(\"json_extract\"(\"$cor0\".\"b\".\"b1\", '$[\"' || 'rocks' || '\"]') AS VARCHAR(65535)), NULL) AS \"f\"\n"
            + "FROM (VALUES  (0)) AS \"t\" (\"ZERO\")) AS \"t0\"" },

        { "test", "get_json_object_view", "SELECT \"json_extract\"(\"b\".\"b1\", '$.name')\nFROM \"test\".\"tablea\"" },

        { "test", "view_from_utc_timestamp", "SELECT "
            + "CAST(\"at_timezone\"(\"from_unixtime_nanos\"(CAST(\"a_tinyint\" AS BIGINT) * 1000000), \"$canonicalize_hive_timezone_id\"('America/Los_Angeles')) AS TIMESTAMP(3)), "
            + "CAST(\"at_timezone\"(\"from_unixtime_nanos\"(CAST(\"a_smallint\" AS BIGINT) * 1000000), \"$canonicalize_hive_timezone_id\"('America/Los_Angeles')) AS TIMESTAMP(3)), "
            + "CAST(\"at_timezone\"(\"from_unixtime_nanos\"(CAST(\"a_integer\" AS BIGINT) * 1000000), \"$canonicalize_hive_timezone_id\"('America/Los_Angeles')) AS TIMESTAMP(3)), "
            + "CAST(\"at_timezone\"(\"from_unixtime_nanos\"(CAST(\"a_bigint\" AS BIGINT) * 1000000), \"$canonicalize_hive_timezone_id\"('America/Los_Angeles')) AS TIMESTAMP(3)), "
            + "CAST(\"at_timezone\"(\"from_unixtime\"(CAST(\"a_float\" AS DOUBLE)), \"$canonicalize_hive_timezone_id\"('America/Los_Angeles')) AS TIMESTAMP(3)), "
            + "CAST(\"at_timezone\"(\"from_unixtime\"(CAST(\"a_double\" AS DOUBLE)), \"$canonicalize_hive_timezone_id\"('America/Los_Angeles')) AS TIMESTAMP(3)), "
            + "CAST(\"at_timezone\"(\"from_unixtime\"(CAST(\"a_decimal_three\" AS DOUBLE)), \"$canonicalize_hive_timezone_id\"('America/Los_Angeles')) AS TIMESTAMP(3)), "
            + "CAST(\"at_timezone\"(\"from_unixtime\"(CAST(\"a_decimal_zero\" AS DOUBLE)), \"$canonicalize_hive_timezone_id\"('America/Los_Angeles')) AS TIMESTAMP(3)), "
            + "CAST(\"at_timezone\"(\"from_unixtime\"(\"to_unixtime\"(\"with_timezone\"(\"a_timestamp\", 'UTC'))), \"$canonicalize_hive_timezone_id\"('America/Los_Angeles')) AS TIMESTAMP(3)), "
            + "CAST(\"at_timezone\"(\"from_unixtime\"(\"to_unixtime\"(\"with_timezone\"(\"a_date\", 'UTC'))), \"$canonicalize_hive_timezone_id\"('America/Los_Angeles')) AS TIMESTAMP(3))\n"
            + "FROM \"test\".\"table_from_utc_timestamp\"" },

        { "test", "date_calculation_view", "SELECT \"date\"(CAST(\"SUBSTR\"('2021-08-20', 1, 10) AS TIMESTAMP)), \"date\"(CAST('2021-08-20' AS TIMESTAMP)), \"date\"(CAST('2021-08-20 00:00:00' AS TIMESTAMP)), \"date_add\"('day', 1, \"date\"(CAST('2021-08-20' AS TIMESTAMP))), \"date_add\"('day', 1, \"date\"(CAST('2021-08-20 00:00:00' AS TIMESTAMP))), \"date_add\"('day', 1 * -1, \"date\"(CAST('2021-08-20' AS TIMESTAMP))), \"date_add\"('day', 1 * -1, \"date\"(CAST('2021-08-20 00:00:00' AS TIMESTAMP))), \"date_diff\"('day', \"date\"(CAST('2021-08-21' AS TIMESTAMP)), \"date\"(CAST('2021-08-20' AS TIMESTAMP))), \"date_diff\"('day', \"date\"(CAST('2021-08-19' AS TIMESTAMP)), \"date\"(CAST('2021-08-20' AS TIMESTAMP))), \"date_diff\"('day', \"date\"(CAST('2021-08-19 23:59:59' AS TIMESTAMP)), \"date\"(CAST('2021-08-20 00:00:00' AS TIMESTAMP)))\n"
            + "FROM \"test\".\"tablea\"" },

        { "test", "pmod_view", "SELECT MOD(MOD(- 9, 4) + 4, 4)\nFROM \"test\".\"tablea\"" },

        { "test", "nullscollationd_view", "SELECT \"a\", \"b\", \"c\"\nFROM \"test\".\"tabler\"\nORDER BY \"b\" DESC" },

        { "test", "view_with_date_and_interval", "SELECT (CAST('2021-08-30' AS DATE) + INTERVAL '3' DAY)\nFROM \"test\".\"tablea\"" },

        { "test", "view_with_timestamp_and_interval", "SELECT (CAST('2021-08-30' AS TIMESTAMP) + INTERVAL -'3 01:02:03' DAY TO SECOND)\nFROM \"test\".\"tablea\"" },

        { "test", "view_with_timestamp_and_interval_2", "SELECT (CAST('2021-08-30' AS TIMESTAMP) + INTERVAL -'1-6' YEAR TO MONTH)\nFROM \"test\".\"tablea\"" },

        { "test", "greatest_view", "SELECT \"greatest\"(\"a\", \"b\") AS \"g_int\", \"greatest\"(\"c\", \"d\") AS \"g_string\"\n"
            + "FROM \"test\".\"table_ints_strings\"" },

        { "test", "least_view", "SELECT \"least\"(\"a\", \"b\") AS \"g_int\", \"least\"(\"c\", \"d\") AS \"g_string\"\n"
            + "FROM \"test\".\"table_ints_strings\"" } };
  }

  @Test
  public void testLateralViewArray() {
    RelNode relNode = hiveToRelConverter
        .convertSql("SELECT col FROM (SELECT ARRAY('a1', 'a2') as a) tmp LATERAL VIEW EXPLODE(a) a_alias AS col");
    String targetSql = "SELECT \"t2\".\"col\" AS \"col\"\n" + "FROM (SELECT ARRAY['a1', 'a2'] AS \"a\"\n"
        + "FROM (VALUES  (0)) AS \"t\" (\"ZERO\")) AS \"$cor0\"\n"
        + "CROSS JOIN UNNEST(\"$cor0\".\"a\") AS \"t2\" (\"col\")";

    RelToTrinoConverter relToTrinoConverter = new RelToTrinoConverter();
    String expandedSql = relToTrinoConverter.convert(relNode);
    assertEquals(expandedSql, targetSql);
  }

  /**
   * Test the generation of COMMA JOIN in Presto from Lateral views that are uncorrelated.
   */
  @Test
  public void testLateralViewArray2() {
    RelNode relNode = hiveToRelConverter
        .convertSql("SELECT arr.alias FROM test.tableA tmp LATERAL VIEW EXPLODE(ARRAY('a', 'b')) arr as alias");

    String targetSql = "SELECT \"t0\".\"alias\" AS \"alias\"\n" + "FROM \"test\".\"tablea\",\n"
        + "UNNEST(ARRAY['a', 'b']) AS \"t0\" (\"alias\")";
    RelToTrinoConverter relToTrinoConverter = new RelToTrinoConverter();
    String expandedSql = relToTrinoConverter.convert(relNode);
    assertEquals(expandedSql, targetSql);
  }

  @Test
  public void testLateralViewArrayWithoutColumns() {
    RelNode relNode = hiveToRelConverter
        .convertSql("SELECT col FROM (SELECT ARRAY('a1', 'a2') as a) tmp LATERAL VIEW EXPLODE(a) a_alias");
    String targetSql = "SELECT \"t2\".\"col\" AS \"col\"\n" + "FROM (SELECT ARRAY['a1', 'a2'] AS \"a\"\n"
        + "FROM (VALUES  (0)) AS \"t\" (\"ZERO\")) AS \"$cor0\"\n"
        + "CROSS JOIN UNNEST(\"$cor0\".\"a\") AS \"t2\" (\"col\")";

    RelToTrinoConverter relToTrinoConverter = new RelToTrinoConverter();
    String expandedSql = relToTrinoConverter.convert(relNode);
    assertEquals(expandedSql, targetSql);
  }

  @Test
  public void testLateralViewMap() {
    RelNode relNode = hiveToRelConverter.convertSql(
        "SELECT key, value FROM (SELECT MAP('key1', 'value1') as m) tmp LATERAL VIEW EXPLODE(m) m_alias AS key, value");
    String targetSql = "SELECT \"t2\".\"key\" AS \"key\", \"t2\".\"value\" AS \"value\"\n"
        + "FROM (SELECT MAP (ARRAY['key1'], ARRAY['value1']) AS \"m\"\n"
        + "FROM (VALUES  (0)) AS \"t\" (\"ZERO\")) AS \"$cor0\"\n"
        + "CROSS JOIN UNNEST(\"$cor0\".\"m\") AS \"t2\" (\"key\", \"value\")";

    RelToTrinoConverter relToTrinoConverter = new RelToTrinoConverter();
    String expandedSql = relToTrinoConverter.convert(relNode);
    assertEquals(expandedSql, targetSql);
  }

  @Test
  public void testLateralViewMapWithoutAlias() {
    RelNode relNode = hiveToRelConverter
        .convertSql("SELECT key, value FROM (SELECT MAP('key1', 'value1') as m) tmp LATERAL VIEW EXPLODE(m) m_alias");
    String targetSql = "SELECT \"t2\".\"KEY\" AS \"key\", \"t2\".\"VALUE\" AS \"value\"\n"
        + "FROM (SELECT MAP (ARRAY['key1'], ARRAY['value1']) AS \"m\"\n"
        + "FROM (VALUES  (0)) AS \"t\" (\"ZERO\")) AS \"$cor0\"\n"
        + "CROSS JOIN UNNEST(\"$cor0\".\"m\") AS \"t2\" (\"KEY\", \"VALUE\")";

    RelToTrinoConverter relToTrinoConverter = new RelToTrinoConverter();
    String expandedSql = relToTrinoConverter.convert(relNode);
    assertEquals(expandedSql, targetSql);
  }

  @Test
  public void testLegacyUnnestArrayOfStruct() {
    RelNode relNode = hiveToRelConverter.convertView("test", "view_with_explode_struct_array");
    String targetSql = "SELECT \"$cor0\".\"a\" AS \"a\", \"t0\".\"c\" AS \"c\"\n"
        + "FROM \"test\".\"table_with_struct_array\" AS \"$cor0\"\n"
        + "CROSS JOIN UNNEST(\"$cor0\".\"b\") AS \"t0\" (\"c\")";

    RelToTrinoConverter relToTrinoConverter =
        new RelToTrinoConverter(ImmutableMap.of(SUPPORT_LEGACY_UNNEST_ARRAY_OF_STRUCT, true));
    String expandedSql = relToTrinoConverter.convert(relNode);
    assertEquals(expandedSql, targetSql);
  }

  @Test
  public void testLegacyOuterUnnestArrayOfStruct() {
    RelNode relNode = hiveToRelConverter.convertView("test", "view_with_outer_explode_struct_array");
    String targetSql = "SELECT \"$cor0\".\"a\" AS \"a\", \"t0\".\"c\" AS \"c\"\n"
        + "FROM \"test\".\"table_with_struct_array\" AS \"$cor0\"\n"
        + "CROSS JOIN UNNEST(\"if\"(\"$cor0\".\"b\" IS NOT NULL AND CARDINALITY(\"$cor0\".\"b\") > 0, \"$cor0\".\"b\", ARRAY[NULL])) AS \"t0\" (\"c\")";

    RelToTrinoConverter relToTrinoConverter =
        new RelToTrinoConverter(ImmutableMap.of(SUPPORT_LEGACY_UNNEST_ARRAY_OF_STRUCT, true));
    String expandedSql = relToTrinoConverter.convert(relNode);
    assertEquals(expandedSql, targetSql);
  }

  @Test
  public void testAvoidTransformToDate() {
    RelNode relNode = hiveToRelConverter
        .convertSql("SELECT to_date(substr('2021-08-20', 1, 10)), to_date('2021-08-20')" + "FROM test.tableA");
    String targetSql =
        "SELECT \"to_date\"(\"SUBSTR\"('2021-08-20', 1, 10)), \"to_date\"('2021-08-20')\n" + "FROM \"test\".\"tablea\"";

    RelToTrinoConverter relToTrinoConverter =
        new RelToTrinoConverter(ImmutableMap.of(AVOID_TRANSFORM_TO_DATE_UDF, true));
    String expandedSql = relToTrinoConverter.convert(relNode);
    assertEquals(expandedSql, targetSql);
  }

  @Test
  public void testFromUnixTimeOneParameter() {
    RelNode relNode = hiveToRelConverter.convertSql("SELECT from_unixtime(10000)");
    String targetSql = "SELECT \"format_datetime\"(\"from_unixtime\"(10000), 'yyyy-MM-dd HH:mm:ss')\n"
        + "FROM (VALUES  (0)) AS \"t\" (\"ZERO\")";

    RelToTrinoConverter relToTrinoConverter = new RelToTrinoConverter();
    String expandedSql = relToTrinoConverter.convert(relNode);
    assertEquals(expandedSql, targetSql);
  }

  @Test
  public void testFromUnixTimeTwoParameters() {
    RelNode relNode = hiveToRelConverter.convertSql("SELECT from_unixtime(10000, 'yyyy-MM-dd')");
    String targetSql = "SELECT \"format_datetime\"(\"from_unixtime\"(10000), 'yyyy-MM-dd')\n"
        + "FROM (VALUES  (0)) AS \"t\" (\"ZERO\")";

    RelToTrinoConverter relToTrinoConverter = new RelToTrinoConverter();
    String expandedSql = relToTrinoConverter.convert(relNode);
    assertEquals(expandedSql, targetSql);
  }

  @Test
  public void testConcat() {
    RelToTrinoConverter relToTrinoConverter = new RelToTrinoConverter();

    RelNode relNode = hiveToRelConverter.convertSql("SELECT 'a' || 'b'");
    String targetSql = "SELECT \"concat\"('a', 'b')\nFROM (VALUES  (0)) AS \"t\" (\"ZERO\")";
    String expandedSql = relToTrinoConverter.convert(relNode);
    assertEquals(expandedSql, targetSql);

    RelNode relNode2 = hiveToRelConverter.convertSql("SELECT 'a' || 'b' || 'c'");
    String targetSql2 = "SELECT \"concat\"(\"concat\"('a', 'b'), 'c')\nFROM (VALUES  (0)) AS \"t\" (\"ZERO\")";
    String expandedSql2 = relToTrinoConverter.convert(relNode2);
    assertEquals(expandedSql2, targetSql2);
  }

  @Test
  public void testCastTimestampToDecimal() {
    RelToTrinoConverter relToTrinoConverter = new RelToTrinoConverter();

    RelNode relNode = hiveToRelConverter
        .convertSql("SELECT CAST(a_timestamp AS DECIMAL(10, 0)) AS d\nFROM test.table_from_utc_timestamp");
    String targetSql =
        "SELECT CAST(\"to_unixtime\"(\"with_timezone\"(\"a_timestamp\", 'UTC')) AS DECIMAL(10, 0)) AS \"d\"\n"
            + "FROM \"test\".\"table_from_utc_timestamp\"";
    String expandedSql = relToTrinoConverter.convert(relNode);
    assertEquals(expandedSql, targetSql);
  }

  @Test
  public void testCastNestedTimestampToDecimal() {
    RelToTrinoConverter relToTrinoConverter = new RelToTrinoConverter();

    RelNode relNode = hiveToRelConverter.convertSql(
        "SELECT CAST(CAST(a_date AS TIMESTAMP) AS DECIMAL(10, 0)) AS d\nFROM test.table_from_utc_timestamp");
    String targetSql =
        "SELECT CAST(\"to_unixtime\"(\"with_timezone\"(CAST(\"a_date\" AS TIMESTAMP), 'UTC')) AS DECIMAL(10, 0)) AS \"d\"\n"
            + "FROM \"test\".\"table_from_utc_timestamp\"";
    String expandedSql = relToTrinoConverter.convert(relNode);
    assertEquals(expandedSql, targetSql);

    relNode = hiveToRelConverter.convertSql(
        "SELECT CAST(from_utc_timestamp(a_date, 'America/Los_Angeles') AS DECIMAL(10, 0)) AS d\nFROM test.table_from_utc_timestamp");
    targetSql =
        "SELECT CAST(\"to_unixtime\"(\"with_timezone\"(CAST(\"at_timezone\"(\"from_unixtime\"(\"to_unixtime\"(\"with_timezone\"(\"a_date\", 'UTC'))), \"$canonicalize_hive_timezone_id\"('America/Los_Angeles')) AS TIMESTAMP(3)), 'UTC')) AS DECIMAL(10, 0)) AS \"d\"\n"
            + "FROM \"test\".\"table_from_utc_timestamp\"";
    expandedSql = relToTrinoConverter.convert(relNode);
    assertEquals(expandedSql, targetSql);
  }

  @Test
  public void testTranslateFunction() {
    RelToTrinoConverter relToTrinoConverter = new RelToTrinoConverter();

    RelNode relNode = hiveToRelConverter.convertSql("SELECT translate('aaa', 'a', 'b')");
    String targetSql = "SELECT TRANSLATE('aaa', 'a', 'b')\n" + "FROM (VALUES  (0)) AS \"t\" (\"ZERO\")";
    String expandedSql = relToTrinoConverter.convert(relNode);
    assertEquals(expandedSql, targetSql);
  }

  @Test
  public void testCastByTypeName() {
    RelToTrinoConverter relToTrinoConverter = new RelToTrinoConverter();

    RelNode relNode = hiveToRelConverter.convertSql(
        "SELECT CAST(1 AS DOUBLE), CAST(1.5 AS INT), CAST(2.3 AS STRING), CAST(1631142817 AS TIMESTAMP), CAST('' AS BOOLEAN)");
    String targetSql =
        "SELECT CAST(1 AS DOUBLE), CAST(1.5 AS INTEGER), CAST(2.3 AS VARCHAR(65535)), CAST(1631142817 AS TIMESTAMP), CAST('' AS BOOLEAN)\n"
            + "FROM (VALUES  (0)) AS \"t\" (\"ZERO\")";
    String expandedSql = relToTrinoConverter.convert(relNode);
    assertEquals(expandedSql, targetSql);
  }

  @Test
<<<<<<< HEAD
  public void testCollectListFunction() {
    RelToTrinoConverter relToTrinoConverter = new RelToTrinoConverter();

    RelNode relNode = hiveToRelConverter.convertSql("SELECT collect_list(a) from test.tableA");
    String targetSql = "SELECT \"array_agg\"(\"a\")\n" + "FROM \"test\".\"tablea\"";
    String expandedSql = relToTrinoConverter.convert(relNode);
    assertEquals(expandedSql, targetSql);
  }

  @Test
  public void testCollectSetFunction() {
    RelToTrinoConverter relToTrinoConverter = new RelToTrinoConverter();

    RelNode relNode = hiveToRelConverter.convertSql("SELECT collect_set(a) from test.tableA");
    String targetSql = "SELECT \"array_distinct\"(\"array_agg\"(\"a\"))\n" + "FROM \"test\".\"tablea\"";
=======
  public void testResetTransformColumnFieldNameForGenericProject() {
    RelToTrinoConverter relToTrinoConverter = new RelToTrinoConverter();
    RelNode relNode = hiveToRelConverter.convertView("test", "view_with_transform_column_name_reset");
    // Without resetting `transformColumnFieldName` in `GenericProjectToTrinoConverter.convertGenericProject`, the translated SQL is
    //
    // SELECT "struct_col" AS "structCol"
    // FROM (SELECT "structcol" AS "struct_col"
    // FROM "test"."tables"
    // UNION ALL
    // SELECT CAST(row(struct_col.a) as row(a integer)) AS "struct_col"
    // FROM "test"."tablet") AS "t1"
    //
    // However, `struct_col` column doesn't exist in test.tableT

    String targetSql = "SELECT \"struct_col\" AS \"structCol\"\n" + "FROM (SELECT \"structcol\" AS \"struct_col\"\n"
        + "FROM \"test\".\"tables\"\n" + "UNION ALL\n"
        + "SELECT CAST(row(structcol.a) as row(a integer)) AS \"struct_col\"\n" + "FROM \"test\".\"tablet\") AS \"t1\"";
>>>>>>> f69a27f9
    String expandedSql = relToTrinoConverter.convert(relNode);
    assertEquals(expandedSql, targetSql);
  }
}<|MERGE_RESOLUTION|>--- conflicted
+++ resolved
@@ -389,23 +389,6 @@
   }
 
   @Test
-<<<<<<< HEAD
-  public void testCollectListFunction() {
-    RelToTrinoConverter relToTrinoConverter = new RelToTrinoConverter();
-
-    RelNode relNode = hiveToRelConverter.convertSql("SELECT collect_list(a) from test.tableA");
-    String targetSql = "SELECT \"array_agg\"(\"a\")\n" + "FROM \"test\".\"tablea\"";
-    String expandedSql = relToTrinoConverter.convert(relNode);
-    assertEquals(expandedSql, targetSql);
-  }
-
-  @Test
-  public void testCollectSetFunction() {
-    RelToTrinoConverter relToTrinoConverter = new RelToTrinoConverter();
-
-    RelNode relNode = hiveToRelConverter.convertSql("SELECT collect_set(a) from test.tableA");
-    String targetSql = "SELECT \"array_distinct\"(\"array_agg\"(\"a\"))\n" + "FROM \"test\".\"tablea\"";
-=======
   public void testResetTransformColumnFieldNameForGenericProject() {
     RelToTrinoConverter relToTrinoConverter = new RelToTrinoConverter();
     RelNode relNode = hiveToRelConverter.convertView("test", "view_with_transform_column_name_reset");
@@ -423,7 +406,26 @@
     String targetSql = "SELECT \"struct_col\" AS \"structCol\"\n" + "FROM (SELECT \"structcol\" AS \"struct_col\"\n"
         + "FROM \"test\".\"tables\"\n" + "UNION ALL\n"
         + "SELECT CAST(row(structcol.a) as row(a integer)) AS \"struct_col\"\n" + "FROM \"test\".\"tablet\") AS \"t1\"";
->>>>>>> f69a27f9
+    String expandedSql = relToTrinoConverter.convert(relNode);
+    assertEquals(expandedSql, targetSql);
+  }
+
+  @Test
+  public void testCollectListFunction() {
+    RelToTrinoConverter relToTrinoConverter = new RelToTrinoConverter();
+
+    RelNode relNode = hiveToRelConverter.convertSql("SELECT collect_list(a) from test.tableA");
+    String targetSql = "SELECT \"array_agg\"(\"a\")\n" + "FROM \"test\".\"tablea\"";
+    String expandedSql = relToTrinoConverter.convert(relNode);
+    assertEquals(expandedSql, targetSql);
+  }
+
+  @Test
+  public void testCollectSetFunction() {
+    RelToTrinoConverter relToTrinoConverter = new RelToTrinoConverter();
+
+    RelNode relNode = hiveToRelConverter.convertSql("SELECT collect_set(a) from test.tableA");
+    String targetSql = "SELECT \"array_distinct\"(\"array_agg\"(\"a\"))\n" + "FROM \"test\".\"tablea\"";
     String expandedSql = relToTrinoConverter.convert(relNode);
     assertEquals(expandedSql, targetSql);
   }
