--- conflicted
+++ resolved
@@ -850,7 +850,6 @@
   }
 
   @Test
-<<<<<<< HEAD
   public void testInOperator() {
     RelToTrinoConverter relToTrinoConverter = TestUtils.getRelToTrinoConverter();
 
@@ -860,7 +859,8 @@
         + "WHERE \"tabler\".\"b\" IN ('dummy_value')";
     String expandedSql = relToTrinoConverter.convert(relNode);
     assertEquals(expandedSql, targetSql);
-=======
+
+  @Test  
   public void testSqlSelectAliasAppenderTransformerWithoutTableAliasPrefix() {
     // test.tableA(a int, b struct<b1:string>
     RelNode relNode = TestUtils.getHiveToRelConverter().convertSql("SELECT b.b1 FROM test.tableA where a > 5");
@@ -870,6 +870,5 @@
     String expected = "SELECT \"tablea\".\"b\".\"b1\" AS \"b1\"\n" + "FROM \"test\".\"tablea\" AS \"tablea\"\n"
         + "WHERE \"tablea\".\"a\" > 5";
     assertEquals(expandedSql, expected);
->>>>>>> c2f558d3
   }
 }