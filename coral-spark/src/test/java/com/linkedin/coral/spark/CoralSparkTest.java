--- conflicted
+++ resolved
@@ -465,7 +465,45 @@
   }
 
   @Test
-<<<<<<< HEAD
+  public void testXpathFunctions() {
+    RelNode relNode = TestUtils.toRelNode("select xpath('<a><b>b1</b><b>b2</b></a>','a/*') FROM foo");
+    String targetSql = "SELECT xpath('<a><b>b1</b><b>b2</b></a>', 'a/*')\n" + "FROM default.foo";
+    assertEquals(CoralSpark.create(relNode).getSparkSql(), targetSql);
+
+    relNode = TestUtils.toRelNode("SELECT xpath_string('<a><b>bb</b><c>cc</c></a>', 'a/b') FROM foo");
+    targetSql = "SELECT xpath_string('<a><b>bb</b><c>cc</c></a>', 'a/b')\n" + "FROM default.foo";
+    assertEquals(CoralSpark.create(relNode).getSparkSql(), targetSql);
+
+    relNode = TestUtils.toRelNode("SELECT xpath_boolean('<a><b>b</b></a>', 'a/b') FROM foo");
+    targetSql = "SELECT xpath_boolean('<a><b>b</b></a>', 'a/b')\n" + "FROM default.foo";
+    assertEquals(CoralSpark.create(relNode).getSparkSql(), targetSql);
+
+    relNode = TestUtils.toRelNode("SELECT xpath_int('<a>b</a>', 'a = 10') FROM foo");
+    targetSql = "SELECT xpath_int('<a>b</a>', 'a = 10')\n" + "FROM default.foo";
+    assertEquals(CoralSpark.create(relNode).getSparkSql(), targetSql);
+
+    relNode = TestUtils.toRelNode("SELECT xpath_short('<a>b</a>', 'a = 10') FROM foo");
+    targetSql = "SELECT xpath_short('<a>b</a>', 'a = 10')\n" + "FROM default.foo";
+    assertEquals(CoralSpark.create(relNode).getSparkSql(), targetSql);
+
+    relNode = TestUtils.toRelNode("SELECT xpath_long('<a>b</a>', 'a = 10') FROM foo");
+    targetSql = "SELECT xpath_long('<a>b</a>', 'a = 10')\n" + "FROM default.foo";
+    assertEquals(CoralSpark.create(relNode).getSparkSql(), targetSql);
+
+    relNode = TestUtils.toRelNode("SELECT xpath_float('<a>b</a>', 'a = 10') FROM foo");
+    targetSql = "SELECT xpath_float('<a>b</a>', 'a = 10')\n" + "FROM default.foo";
+    assertEquals(CoralSpark.create(relNode).getSparkSql(), targetSql);
+
+    relNode = TestUtils.toRelNode("SELECT xpath_double('<a>b</a>', 'a = 10') FROM foo");
+    targetSql = "SELECT xpath_double('<a>b</a>', 'a = 10')\n" + "FROM default.foo";
+    assertEquals(CoralSpark.create(relNode).getSparkSql(), targetSql);
+
+    relNode = TestUtils.toRelNode("SELECT xpath_number('<a>b</a>', 'a = 10') FROM foo");
+    targetSql = "SELECT xpath_number('<a>b</a>', 'a = 10')\n" + "FROM default.foo";
+    assertEquals(CoralSpark.create(relNode).getSparkSql(), targetSql);
+  }
+
+  @Test
   public void testLateralViewPosExplodeWithColumns() {
     RelNode relNode =
         TestUtils.toRelNode("SELECT arr.alias FROM foo tmp LATERAL VIEW POSEXPLODE(ARRAY('a', 'b')) arr AS pos, alias");
@@ -491,43 +529,6 @@
 
     String targetSql =
         "SELECT t0.col\n" + "FROM default.foo LATERAL VIEW POSEXPLODE(ARRAY ('a', 'b')) t0 AS ORDINALITY, col";
-=======
-  public void testXpathFunctions() {
-    RelNode relNode = TestUtils.toRelNode("select xpath('<a><b>b1</b><b>b2</b></a>','a/*') FROM foo");
-    String targetSql = "SELECT xpath('<a><b>b1</b><b>b2</b></a>', 'a/*')\n" + "FROM default.foo";
-    assertEquals(CoralSpark.create(relNode).getSparkSql(), targetSql);
-
-    relNode = TestUtils.toRelNode("SELECT xpath_string('<a><b>bb</b><c>cc</c></a>', 'a/b') FROM foo");
-    targetSql = "SELECT xpath_string('<a><b>bb</b><c>cc</c></a>', 'a/b')\n" + "FROM default.foo";
-    assertEquals(CoralSpark.create(relNode).getSparkSql(), targetSql);
-
-    relNode = TestUtils.toRelNode("SELECT xpath_boolean('<a><b>b</b></a>', 'a/b') FROM foo");
-    targetSql = "SELECT xpath_boolean('<a><b>b</b></a>', 'a/b')\n" + "FROM default.foo";
-    assertEquals(CoralSpark.create(relNode).getSparkSql(), targetSql);
-
-    relNode = TestUtils.toRelNode("SELECT xpath_int('<a>b</a>', 'a = 10') FROM foo");
-    targetSql = "SELECT xpath_int('<a>b</a>', 'a = 10')\n" + "FROM default.foo";
-    assertEquals(CoralSpark.create(relNode).getSparkSql(), targetSql);
-
-    relNode = TestUtils.toRelNode("SELECT xpath_short('<a>b</a>', 'a = 10') FROM foo");
-    targetSql = "SELECT xpath_short('<a>b</a>', 'a = 10')\n" + "FROM default.foo";
-    assertEquals(CoralSpark.create(relNode).getSparkSql(), targetSql);
-
-    relNode = TestUtils.toRelNode("SELECT xpath_long('<a>b</a>', 'a = 10') FROM foo");
-    targetSql = "SELECT xpath_long('<a>b</a>', 'a = 10')\n" + "FROM default.foo";
-    assertEquals(CoralSpark.create(relNode).getSparkSql(), targetSql);
-
-    relNode = TestUtils.toRelNode("SELECT xpath_float('<a>b</a>', 'a = 10') FROM foo");
-    targetSql = "SELECT xpath_float('<a>b</a>', 'a = 10')\n" + "FROM default.foo";
-    assertEquals(CoralSpark.create(relNode).getSparkSql(), targetSql);
-
-    relNode = TestUtils.toRelNode("SELECT xpath_double('<a>b</a>', 'a = 10') FROM foo");
-    targetSql = "SELECT xpath_double('<a>b</a>', 'a = 10')\n" + "FROM default.foo";
-    assertEquals(CoralSpark.create(relNode).getSparkSql(), targetSql);
-
-    relNode = TestUtils.toRelNode("SELECT xpath_number('<a>b</a>', 'a = 10') FROM foo");
-    targetSql = "SELECT xpath_number('<a>b</a>', 'a = 10')\n" + "FROM default.foo";
->>>>>>> fbd500bf
     assertEquals(CoralSpark.create(relNode).getSparkSql(), targetSql);
   }
 
