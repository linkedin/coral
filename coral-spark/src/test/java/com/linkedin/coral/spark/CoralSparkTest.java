/**
 * Copyright 2018-2021 LinkedIn Corporation. All rights reserved.
 * Licensed under the BSD-2 Clause license.
 * See LICENSE in the project root for license information.
 */
package com.linkedin.coral.spark;

import java.net.URI;
import java.util.LinkedList;
import java.util.List;

import org.apache.calcite.plan.RelOptUtil;
import org.apache.calcite.rel.RelNode;
import org.apache.calcite.sql.type.ReturnTypes;
import org.apache.calcite.sql.type.SqlTypeFamily;
import org.apache.calcite.sql.type.SqlTypeName;
import org.apache.hadoop.hive.metastore.api.MetaException;
import org.apache.hadoop.hive.ql.metadata.HiveException;
import org.testng.annotations.BeforeClass;
import org.testng.annotations.Test;

import com.linkedin.coral.com.google.common.collect.ImmutableList;
import com.linkedin.coral.hive.hive2rel.functions.StaticHiveFunctionRegistry;
import com.linkedin.coral.spark.containers.SparkUDFInfo;
import com.linkedin.coral.spark.exceptions.UnsupportedUDFException;

import static org.apache.calcite.sql.type.OperandTypes.*;
import static org.testng.Assert.*;


public class CoralSparkTest {

  @BeforeClass
  public void beforeClass() throws HiveException, MetaException {
    TestUtils.initializeViews();

    // add the following 3 test UDF to StaticHiveFunctionRegistry for testing purpose.
    StaticHiveFunctionRegistry.createAddUserDefinedFunction("com.linkedin.coral.hive.hive2rel.CoralTestUDF",
        ReturnTypes.BOOLEAN, family(SqlTypeFamily.INTEGER));
    StaticHiveFunctionRegistry.createAddUserDefinedFunction("com.linkedin.coral.hive.hive2rel.CoralTestUDF2",
        ReturnTypes.BOOLEAN, family(SqlTypeFamily.INTEGER));
    StaticHiveFunctionRegistry.createAddUserDefinedFunction("com.linkedin.coral.hive.hive2rel.CoralTestUdfSquare",
        ReturnTypes.INTEGER, family(SqlTypeFamily.INTEGER));
    StaticHiveFunctionRegistry.createAddUserDefinedFunction("com.linkedin.coral.hive.hive2rel.CoralTestUnsupportedUDF",
        ReturnTypes.INTEGER, family(SqlTypeFamily.INTEGER));
    StaticHiveFunctionRegistry.createAddUserDefinedTableFunction("com.linkedin.coral.hive.hive2rel.CoralTestUDTF",
        ImmutableList.of("col1"), ImmutableList.of(SqlTypeName.INTEGER), family(SqlTypeFamily.INTEGER));

    UnsupportedHiveUDFsInSpark.add("com.linkedin.coral.hive.hive2rel.CoralTestUnsupportedUDF");

    TransportableUDFMap.add("com.linkedin.coral.hive.hive2rel.CoralTestUDF", "com.linkedin.coral.spark.CoralTestUDF",
        "ivy://com.linkedin.coral.spark.CoralTestUDF", null);
  }

  @Test
  public void testGetBaseTablesFromView() {
    RelNode relNode = TestUtils.toRelNode("default", "foo_bar_view");
    CoralSpark coralSpark = CoralSpark.create(relNode);
    List<String> base_tables = coralSpark.getBaseTables();
    assertTrue(base_tables.contains("default.foo"));
    assertTrue(base_tables.contains("default.bar"));
  }

  @Test
  public void testLiteralColumnsFromView() {
    // [LIHADOOP-47172] use date literal in view definition
    String targetSql = "SELECT '2013-01-01', '2017-08-22 01:02:03', CAST(123 AS SMALLINT), CAST(123 AS TINYINT)\n"
        + "FROM default.foo\n" + "LIMIT 1";
    RelNode relNode = TestUtils.toRelNode("default", "foo_v1");
    CoralSpark coralSpark = CoralSpark.create(relNode);
    String expandedSql = coralSpark.getSparkSql();
    assertEquals(expandedSql, targetSql);
  }

  @Test
  public void testGetSQLFromView() {
    String targetSql = String.join("\n", "SELECT t0.bcol, bar.x", "FROM (SELECT b bcol, SUM(c) sum_c",
        "FROM default.foo", "GROUP BY b) t0", "INNER JOIN default.bar ON t0.sum_c = bar.y");
    RelNode relNode = TestUtils.toRelNode("default", "foo_bar_view");
    CoralSpark coralSpark = CoralSpark.create(relNode);
    String expandedSql = coralSpark.getSparkSql();
    assertEquals(expandedSql, targetSql);
  }

  @Test
  public void testAllowBaseTableInView() {
    RelNode relNode = TestUtils.toRelNode("default", "foo");
    CoralSpark coralSpark = CoralSpark.create(relNode);
    List<String> base_tables = coralSpark.getBaseTables();
    assertTrue(base_tables.contains("default.foo"));
  }

  @Test
  public void testDaliUdf() {
    // Dali view foo_dali_udf contains a UDF defined in TransportableUDFMap.
    // The actual values are determined by the parameter values of TransportableUDFMap.add() call.
    RelNode relNode = TestUtils.toRelNode("default", "foo_dali_udf");
    CoralSpark coralSpark = CoralSpark.create(relNode);
    List<SparkUDFInfo> udfJars = coralSpark.getSparkUDFInfoList();
    assertEquals(1, udfJars.size());

    String udfClassName = udfJars.get(0).getClassName();
    String targetClassName = "com.linkedin.coral.spark.CoralTestUDF";
    assertEquals(udfClassName, targetClassName);
    String udfFunctionName = udfJars.get(0).getFunctionName();
    String targetFunctionName = "default_foo_dali_udf_LessThanHundred";
    assertEquals(udfFunctionName, targetFunctionName);
    // check if CoralSpark can fetch artifactory url from TransportableUDFMap
    List<String> listOfUriStrings = convertToListOfUriStrings(udfJars.get(0).getArtifactoryUrls());
    String targetArtifactoryUrl = "ivy://com.linkedin.coral.spark.CoralTestUDF";
    assertTrue(listOfUriStrings.contains(targetArtifactoryUrl));
    // LIHADOOP-48379: need to check the UDF type
    SparkUDFInfo.UDFTYPE testUdfType = udfJars.get(0).getUdfType();
    SparkUDFInfo.UDFTYPE targetUdfType = SparkUDFInfo.UDFTYPE.TRANSPORTABLE_UDF;
    assertEquals(testUdfType, targetUdfType);
    String sparkSqlStmt = coralSpark.getSparkSql();
    String targetSqlStmt = "SELECT default_foo_dali_udf_LessThanHundred(a)\nFROM default.foo";
    assertEquals(sparkSqlStmt, targetSqlStmt);
  }

  @Test
  public void testFallbackToHiveUdf() {
    // Dali view foo_dali_udf2 contains a UDF not defined in BuiltinUDFMap and TransportableUDFMap.
    // We need to fall back to the udf initially defined in HiveFunctionRegistry.
    // Then the function Name comes from Hive metastore in the format dbName_viewName_funcBaseName.
    RelNode relNode = TestUtils.toRelNode("default", "foo_dali_udf2");
    CoralSpark coralSpark = CoralSpark.create(relNode);
    List<SparkUDFInfo> udfJars = coralSpark.getSparkUDFInfoList();

    String udfClassName = udfJars.get(0).getClassName();
    String targetClassName = "com.linkedin.coral.hive.hive2rel.CoralTestUDF2";
    assertEquals(udfClassName, targetClassName);
    String udfFunctionName = udfJars.get(0).getFunctionName();
    String targetFunctionName = "default_foo_dali_udf2_GreaterThanHundred";
    assertEquals(udfFunctionName, targetFunctionName);
    // LIHADOOP-48635: check if CoralSpark can fetch artifactory url from Dali View definition.
    List<String> listOfUriStrings = convertToListOfUriStrings(udfJars.get(0).getArtifactoryUrls());
    String targetArtifactoryUrl = "ivy://com.linkedin:udf:1.0";
    assertTrue(listOfUriStrings.contains(targetArtifactoryUrl));
    // LIHADOOP-48379: need to check the UDF type
    SparkUDFInfo.UDFTYPE testUdfType = udfJars.get(0).getUdfType();
    SparkUDFInfo.UDFTYPE targetUdfType = SparkUDFInfo.UDFTYPE.HIVE_CUSTOM_UDF;
    assertEquals(testUdfType, targetUdfType);
    String sparkSqlStmt = coralSpark.getSparkSql();
    String targetSqlStmt = "SELECT default_foo_dali_udf2_GreaterThanHundred(a)\nFROM default.foo";
    assertEquals(sparkSqlStmt, targetSqlStmt);
  }

  @Test(expectedExceptions = UnsupportedUDFException.class)
  public void testUnsupportedUdf() {
    RelNode relNode = TestUtils.toRelNode("default", "foo_dali_udf5");
    // this step should proactively fail because UDF is not supported.
    CoralSpark.create(relNode);
  }

  @Test
  public void testTwoFunctionsWithDependencies() {
    // Dali view foo_dali_udf3 contains 2 UDFs.  One UDF is defined in TransportableUDFMap.  The other one is not.
    // We need to fall back the second one to the udf initially defined in HiveFunctionRegistry.
    RelNode relNode = TestUtils.toRelNode("default", "foo_dali_udf3");
    CoralSpark coralSpark = CoralSpark.create(relNode);
    List<SparkUDFInfo> udfJars = coralSpark.getSparkUDFInfoList();
    assertEquals(2, udfJars.size());
    List<String> listOfUriStrings = convertToListOfUriStrings(udfJars.get(0).getArtifactoryUrls());
    // contains only one dependency as added by StaticHiveFunctionRegistry.createAddUserDefinedFunction.
    assertTrue(listOfUriStrings.contains("ivy://com.linkedin:udf:1.1"));
  }

  @Test
  public void testExtraSpaceInDependencyParam() {
    // Dali view foo_dali_udf4 is same as foo_dali_udf2, except it contains extra space in dependencies parameter
    // inside TBLPROPERTIES clause.
    RelNode relNode = TestUtils.toRelNode("default", "foo_dali_udf4");
    CoralSpark coralSpark = CoralSpark.create(relNode);
    List<SparkUDFInfo> udfJars = coralSpark.getSparkUDFInfoList();
    assertEquals(1, udfJars.size());
    List<String> listOfUriStrings = convertToListOfUriStrings(udfJars.get(0).getArtifactoryUrls());
    String targetArtifactoryUrl = "ivy://com.linkedin:udf:1.0";
    assertTrue(listOfUriStrings.contains(targetArtifactoryUrl));
  }

  @Test
  public void testNoUdf() {
    RelNode relNode = TestUtils.toRelNode("default", "foo_bar_view");
    CoralSpark coralSpark = CoralSpark.create(relNode);
    List<SparkUDFInfo> udfJars = coralSpark.getSparkUDFInfoList();
    assertTrue(udfJars.isEmpty());
  }

  @Test
  public void testLateralView() {
    RelNode relNode = TestUtils.toRelNode(
        String.join("\n", "", "SELECT a, t.ccol", "FROM complex", "LATERAL VIEW explode(complex.c) t as ccol"));
    String targetSql =
        "SELECT complex.a, t0.ccol\n" + "FROM default.complex LATERAL VIEW EXPLODE(complex.c) t0 AS ccol";
    assertEquals(CoralSpark.create(relNode).getSparkSql(), targetSql);
  }

  @Test
  public void testLateralViewOuter() {
    RelNode relNode = TestUtils.toRelNode(
        String.join("\n", "", "SELECT a, t.ccol", "FROM complex", "LATERAL VIEW OUTER explode(complex.c) t as ccol"));
    String relNodePlan = RelOptUtil.toString(relNode);
    System.out.println(relNodePlan);
    String convertToSparkSql = CoralSpark.create(relNode).getSparkSql();

    String targetSql = "SELECT complex.a, t0.ccol\n"
        + "FROM default.complex LATERAL VIEW OUTER EXPLODE(if(complex.c IS NOT NULL AND size(complex.c) > 0, complex.c, ARRAY (NULL))) t0 AS ccol";
    assertEquals(convertToSparkSql, targetSql);
  }

  @Test
  public void testMultipleLateralView() {
    RelNode relNode = TestUtils.toRelNode(String.join("\n", "", "SELECT a, t.ccol, t2.ccol2", "FROM complex ",
        "LATERAL VIEW explode(complex.c) t AS ccol ", "LATERAL VIEW explode(complex.c) t2 AS ccol2 "));
    String targetSql = "SELECT complex.a, t0.ccol, t2.ccol2\n"
        + "FROM default.complex LATERAL VIEW EXPLODE(complex.c) t0 AS ccol LATERAL VIEW EXPLODE(complex.c) t2 AS ccol2";
    assertEquals(CoralSpark.create(relNode).getSparkSql(), targetSql);
  }

  @Test
  public void testLateralViewMap() {
    RelNode relNode = TestUtils.toRelNode(String.join("\n", "", "SELECT a, t.ccol1, t.ccol2", "FROM complex",
        "LATERAL VIEW explode(complex.m) t as ccol1, ccol2"));
    String targetSql = "SELECT complex.a, t0.ccol1, t0.ccol2\n"
        + "FROM default.complex LATERAL VIEW EXPLODE(complex.m) t0 AS ccol1, ccol2";
    assertEquals(CoralSpark.create(relNode).getSparkSql(), targetSql);
  }

  @Test
  public void testLateralViewMapOuter() {
    RelNode relNode = TestUtils.toRelNode(String.join("\n", "", "SELECT a, t.ccol1, t.ccol2", "FROM complex",
        "LATERAL VIEW OUTER explode(complex.m) t as ccol1, ccol2"));
    String targetSql = String.join("\n", "SELECT complex.a, t0.ccol1, t0.ccol2",
        "FROM default.complex LATERAL VIEW OUTER EXPLODE(if(complex.m IS NOT NULL AND size(complex.m) > 0, complex.m, MAP (NULL, NULL))) t0 AS ccol1, ccol2");
    assertEquals(CoralSpark.create(relNode).getSparkSql(), targetSql);
  }

  @Test
  public void testLateralUDTF() {
    RelNode relNode = TestUtils.toRelNode("default", "foo_lateral_udtf");
    String targetSql = "SELECT complex.a, t.col1\n"
        + "FROM default.complex LATERAL VIEW default_foo_lateral_udtf_CountOfRow(complex.a) t AS col1";
    assertEquals(CoralSpark.create(relNode).getSparkSql(), targetSql);
  }

  @Test
  public void testDataTypeArrayMap() {
    RelNode relNode = TestUtils.toRelNode(String.join("\n", "",
        "SELECT array(map('abc', 123, 'def', 567), map('pqr', 65, 'xyz', 89))[0]['abc']", "FROM bar"));

    String targetSql = String.join("\n",
        "SELECT ARRAY (MAP ('abc', 123, 'def', 567), MAP ('pqr', 65, 'xyz', 89))[0]['abc']", "FROM default.bar");
    assertEquals(CoralSpark.create(relNode).getSparkSql(), targetSql);
  }

  @Test
  public void testArrayElementWithFunctionArgument() {
    RelNode relNode = TestUtils.toRelNode(String.join("\n", "", "SELECT c[size(c) - 1]", "FROM complex"));

    String targetSql = String.join("\n", "SELECT c[size(c) - 1 + 1 - 1]", "FROM default.complex");
    assertEquals(CoralSpark.create(relNode).getSparkSql(), targetSql);
  }

  @Test
  public void testDataTypeNamedStruct() {
    RelNode relNode =
        TestUtils.toRelNode(String.join("\n", "", "SELECT named_struct('abc', 123, 'def', 'xyz').def", "FROM bar"));
    String targetSql = String.join("\n", "SELECT named_struct('abc', 123, 'def', 'xyz').def", "FROM default.bar");
    assertEquals(CoralSpark.create(relNode).getSparkSql(), targetSql);
  }

  @Test
  public void testDataTypeString() {
    RelNode relNode = TestUtils.toRelNode(String.join("\n", "", "SELECT CAST(1 AS STRING)", "FROM bar"));
    String targetSql = String.join("\n", "SELECT CAST(1 AS STRING)", "FROM default.bar");
    assertEquals(CoralSpark.create(relNode).getSparkSql(), targetSql);
  }

  @Test
  public void testNamedStructViewWithSelectSupported() {
    RelNode relNode =
        TestUtils.toRelNode(String.join("\n", "", "SELECT named_struct_view.named_struc", "FROM named_struct_view"));
    String relNodePlan = RelOptUtil.toString(relNode);
    System.out.println(relNodePlan);
    String convertToSparkSql = CoralSpark.create(relNode).getSparkSql();

    /*  [LIHADOOP-43199] the test query is translated to:
     *  SELECT named_struct('abc', 123, 'def', 'xyz') named_struc FROM default.bar;
     */
    String targetSql =
        String.join("\n", "SELECT named_struct('abc', 123, 'def', 'xyz') named_struc", "FROM default.bar");
    assertEquals(convertToSparkSql, targetSql);
  }

  @Test
  public void testLateralViewStar() {
    RelNode relNode = TestUtils
        .toRelNode(String.join("\n", "", "SELECT a, t.*", "FROM complex", "LATERAL VIEW explode(complex.c) t"));
    String targetSql = "SELECT complex.a, t0.col\n" + "FROM default.complex LATERAL VIEW EXPLODE(complex.c) t0 AS col";
    assertEquals(CoralSpark.create(relNode).getSparkSql(), targetSql);
  }

  @Test
  public void testLateralViewGroupBy() {
    RelNode relNode = TestUtils.toRelNode(String.join("\n", "", "SELECT adid, count(1)", "FROM complex",
        "LATERAL VIEW explode(c) t as adid", "GROUP BY adid"));
    String targetSql = "SELECT t0.adid, COUNT(*)\n"
        + "FROM default.complex LATERAL VIEW EXPLODE(complex.c) t0 AS adid\n" + "GROUP BY t0.adid";
    assertEquals(CoralSpark.create(relNode).getSparkSql(), targetSql);
  }

  @Test
  public void testTimestampConversion() {
    RelNode relNode = TestUtils.toRelNode(String.join("\n", "", "SELECT cast(b AS timestamp)", "FROM complex"));
    String targetSql = String.join("\n", "SELECT CAST(b AS TIMESTAMP)", "FROM default.complex");
    assertEquals(CoralSpark.create(relNode).getSparkSql(), targetSql);
  }

  @Test
  public void testSelectNullAs() {
    RelNode relNode = TestUtils.toRelNode(String.join("\n", "", "SELECT NULL AS alias", "FROM complex"));
    String targetSql = String.join("\n", "SELECT NULL alias", "FROM default.complex");
    assertEquals(CoralSpark.create(relNode).getSparkSql(), targetSql);
  }

  @Test
  public void testSelectSubstring() {
    RelNode relNode = TestUtils.toRelNode(String.join("\n", "", "SELECT substring(b,1,2)", "FROM complex"));
    // Default operator SqlSubstringFunction would generate SUBSTRING(b FROM 1 for 2)
    String targetSql = String.join("\n", "SELECT SUBSTRING(b, 1, 2)", "FROM default.complex");
    assertEquals(CoralSpark.create(relNode).getSparkSql(), targetSql);
  }

  @Test
  public void testCastAsBinary() {
    RelNode relNode = TestUtils.toRelNode(String.join("\n", "", "SELECT CAST(NULL AS BINARY)", "FROM complex"));
    // without fix in CORAL-120 the default translation is CAST(NULL AS VARBINARY)
    // which is not supported in Spark
    String targetSql = String.join("\n", "SELECT CAST(NULL AS BINARY)", "FROM default.complex");
    assertEquals(CoralSpark.create(relNode).getSparkSql(), targetSql);
  }

  @Test
  public void testInterval() {
    RelNode relNode = TestUtils.toRelNode("SELECT CAST('2021-08-31' AS DATE) + INTERVAL '7' DAY FROM default.complex");
    String targetSql = "SELECT (CAST('2021-08-31' AS DATE) + INTERVAL '7' DAY)\n" + "FROM default.complex";
    assertEquals(CoralSpark.create(relNode).getSparkSql(), targetSql);
  }

  @Test
  public void testIntervalNegative() {
    RelNode relNode = TestUtils.toRelNode("SELECT CAST('2021-08-31' AS DATE) + INTERVAL '-7' DAY FROM default.complex");
    String targetSql = "SELECT (CAST('2021-08-31' AS DATE) + INTERVAL '-7' DAY)\n" + "FROM default.complex";
    assertEquals(CoralSpark.create(relNode).getSparkSql(), targetSql);
  }

  @Test
  public void testIntervalDayToSecond() {
    RelNode relNode = TestUtils
        .toRelNode("SELECT CAST('2021-08-31' AS DATE) + INTERVAL '7 01:02:03' DAY TO SECOND FROM default.complex");
    String targetSql =
        "SELECT (CAST('2021-08-31' AS DATE) + INTERVAL '7 01:02:03' DAY TO SECOND)\n" + "FROM default.complex";
    assertEquals(CoralSpark.create(relNode).getSparkSql(), targetSql);
  }

  @Test
  public void testIntervalYearToMonth() {
    RelNode relNode =
        TestUtils.toRelNode("SELECT CAST('2021-08-31' AS DATE) + INTERVAL '1-6' YEAR TO MONTH FROM default.complex");
    String targetSql = "SELECT (CAST('2021-08-31' AS DATE) + INTERVAL '1-6' YEAR TO MONTH)\n" + "FROM default.complex";
    assertEquals(CoralSpark.create(relNode).getSparkSql(), targetSql);
  }

  @Test
  public void testSchemaPromotionView() {
    RelNode relNode = TestUtils.toRelNode(String.join("\n", "", "SELECT * ", "FROM view_schema_promotion_wrapper"));
    String targetSql = String.join("\n", "SELECT a, CAST(b AS ARRAY<INTEGER>) b", "FROM default.schema_promotion");
    assertEquals(CoralSpark.create(relNode).getSparkSql(), targetSql);
  }

  @Test
  public void testUnionExtractUDF() {
    RelNode relNode = TestUtils.toRelNode("SELECT extract_union(foo) from union_table");
    String targetSql = String.join("\n", "SELECT foo", "FROM default.union_table");
    assertEquals(CoralSpark.create(relNode).getSparkSql(), targetSql);

    RelNode relNode2 = TestUtils.toRelNode("SELECT extract_union(foo, 2) from union_table");
    String targetSql2 = String.join("\n", "SELECT foo.tag_2", "FROM default.union_table");
    assertEquals(CoralSpark.create(relNode2).getSparkSql(), targetSql2);
  }

  @Test
  public void testDateFunction() {
    RelNode relNode = TestUtils.toRelNode("SELECT date('2021-01-02') as a FROM foo");
    String targetSql = "SELECT date('2021-01-02') a\n" + "FROM default.foo";
    assertEquals(CoralSpark.create(relNode).getSparkSql(), targetSql);
  }

  private List<String> convertToListOfUriStrings(List<URI> listOfUris) {
    List<String> listOfUriStrings = new LinkedList<>();
    for (URI uri : listOfUris) {
      listOfUriStrings.add(uri.toString());
    }
    return listOfUriStrings;
  }

  @Test
  public void testLateralViewArray() {
    RelNode relNode = TestUtils
        .toRelNode("SELECT col FROM (SELECT ARRAY('a1', 'a2') as a) tmp LATERAL VIEW EXPLODE(a) a_alias AS col");

    String targetSql = "SELECT t2.col\n" + "FROM (SELECT ARRAY ('a1', 'a2') a\n"
        + "FROM (VALUES  (0)) t (ZERO)) t0 LATERAL VIEW EXPLODE(t0.a) t2 AS col";
    assertEquals(CoralSpark.create(relNode).getSparkSql(), targetSql);
  }

  @Test
  public void testLateralViewArray2() {
    RelNode relNode =
        TestUtils.toRelNode("SELECT arr.alias FROM foo tmp LATERAL VIEW EXPLODE(ARRAY('a', 'b')) arr as alias");

    String targetSql = "SELECT t0.alias\n" + "FROM default.foo LATERAL VIEW EXPLODE(ARRAY ('a', 'b')) t0 AS alias";
    assertEquals(CoralSpark.create(relNode).getSparkSql(), targetSql);
  }

  @Test
  public void testLateralViewArrayWithoutColumns() {
    RelNode relNode =
        TestUtils.toRelNode("SELECT col FROM (SELECT ARRAY('a1', 'a2') as a) tmp LATERAL VIEW EXPLODE(a) a_alias");

    String targetSql = "SELECT t2.col\n" + "FROM (SELECT ARRAY ('a1', 'a2') a\n"
        + "FROM (VALUES  (0)) t (ZERO)) t0 LATERAL VIEW EXPLODE(t0.a) t2 AS col";
    assertEquals(CoralSpark.create(relNode).getSparkSql(), targetSql);
  }

  @Test
  public void testLateralViewMap2() {
    RelNode relNode = TestUtils.toRelNode(
        "SELECT key, value FROM (SELECT MAP('key1', 'value1') as m) tmp LATERAL VIEW EXPLODE(m) m_alias AS key, value");

    String targetSql = "SELECT t2.key, t2.value\n" + "FROM (SELECT MAP ('key1', 'value1') m\n"
        + "FROM (VALUES  (0)) t (ZERO)) t0 LATERAL VIEW EXPLODE(t0.m) t2 AS key, value";
    assertEquals(CoralSpark.create(relNode).getSparkSql(), targetSql);
  }

  @Test
  public void testLateralViewMapRenameColumns() {
    RelNode relNode = TestUtils.toRelNode(
        "SELECT k1, v1 FROM (SELECT MAP('key1', 'value1') as m) tmp LATERAL VIEW EXPLODE(m) m_alias AS k1, v1");

    String targetSql = "SELECT t2.k1, t2.v1\n" + "FROM (SELECT MAP ('key1', 'value1') m\n"
        + "FROM (VALUES  (0)) t (ZERO)) t0 LATERAL VIEW EXPLODE(t0.m) t2 AS k1, v1";
    assertEquals(CoralSpark.create(relNode).getSparkSql(), targetSql);
  }

  @Test
  public void testLateralViewMapWithoutColumns() {
    RelNode relNode = TestUtils
        .toRelNode("SELECT key, value FROM (SELECT MAP('key1', 'value1') as m) tmp LATERAL VIEW EXPLODE(m) m_alias");

    String targetSql = "SELECT t2.KEY key, t2.VALUE value\n" + "FROM (SELECT MAP ('key1', 'value1') m\n"
        + "FROM (VALUES  (0)) t (ZERO)) t0 LATERAL VIEW EXPLODE(t0.m) t2 AS KEY, VALUE";
    assertEquals(CoralSpark.create(relNode).getSparkSql(), targetSql);
  }

  @Test
  public void testConcat() {
    RelNode relNode = TestUtils.toRelNode("SELECT 'a' || 'b'");

    String targetSql = "SELECT concat('a', 'b')\nFROM (VALUES  (0)) t (ZERO)";
    assertEquals(CoralSpark.create(relNode).getSparkSql(), targetSql);
    RelNode relNode2 = TestUtils.toRelNode("SELECT 'a' || 'b' || 'c'");

    String targetSql2 = "SELECT concat(concat('a', 'b'), 'c')\nFROM (VALUES  (0)) t (ZERO)";
    assertEquals(CoralSpark.create(relNode2).getSparkSql(), targetSql2);
  }

  @Test
  public void testMd5Function() {
    RelNode relNode = TestUtils.toRelNode("SELECT md5('ABC') as a FROM foo");
    String targetSql = "SELECT md5('ABC') a\n" + "FROM default.foo";
    assertEquals(CoralSpark.create(relNode).getSparkSql(), targetSql);
  }

  @Test
  public void testShaFunction() {
    RelNode relNode = TestUtils.toRelNode("SELECT sha1('ABC') as a FROM foo");
    String targetSql = "SELECT sha1('ABC') a\n" + "FROM default.foo";
    assertEquals(CoralSpark.create(relNode).getSparkSql(), targetSql);

    RelNode relNode2 = TestUtils.toRelNode("SELECT sha('ABC') as a FROM foo");
    String targetSql2 = "SELECT sha('ABC') a\n" + "FROM default.foo";
    assertEquals(CoralSpark.create(relNode2).getSparkSql(), targetSql2);
  }

  @Test
  public void testCrc32Function() {
    RelNode relNode = TestUtils.toRelNode("SELECT crc32('ABC') as a FROM foo");
    String targetSql = "SELECT crc32('ABC') a\n" + "FROM default.foo";
    assertEquals(CoralSpark.create(relNode).getSparkSql(), targetSql);
  }

  @Test
  public void testTranslateFunction() {
    RelNode relNode = TestUtils.toRelNode("SELECT translate('aaa', 'a', 'b') FROM default.foo");
    String targetSql = "SELECT TRANSLATE('aaa', 'a', 'b')\n" + "FROM default.foo";
    assertEquals(CoralSpark.create(relNode).getSparkSql(), targetSql);
  }

  @Test
  public void testCastByTypeName() {
    RelNode relNode = TestUtils.toRelNode(
        "SELECT CAST(1 AS DOUBLE), CAST(1.5 AS INT), CAST(2.3 AS STRING), CAST(1631142817 AS TIMESTAMP), CAST('' AS BOOLEAN) FROM default.complex");
    String targetSql =
        "SELECT CAST(1 AS DOUBLE), CAST(1.5 AS INTEGER), CAST(2.3 AS STRING), CAST(1631142817 AS TIMESTAMP), CAST('' AS BOOLEAN)\n"
            + "FROM default.complex";
    assertEquals(CoralSpark.create(relNode).getSparkSql(), targetSql);
  }

  @Test
<<<<<<< HEAD
  public void testCollectListFunction() {
    RelNode relNode = TestUtils.toRelNode("SELECT collect_list(a) FROM default.foo");
    String targetSql = "SELECT collect_list(a)\n" + "FROM default.foo";
=======
  public void testReflectFunction() {
    RelNode relNode = TestUtils.toRelNode("SELECT reflect('java.lang.String', 'valueOf', 1) FROM default.complex");
    String targetSql = "SELECT reflect('java.lang.String', 'valueOf', 1)\n" + "FROM default.complex";
>>>>>>> 366ba2a2
    assertEquals(CoralSpark.create(relNode).getSparkSql(), targetSql);
  }

  @Test
<<<<<<< HEAD
  public void testCollectSetFunction() {
    RelNode relNode = TestUtils.toRelNode("SELECT collect_set(a) FROM default.foo");
    String targetSql = "SELECT collect_set(a)\n" + "FROM default.foo";
=======
  public void testReflectFunctionReturnType() {
    RelNode relNode = TestUtils.toRelNode("SELECT reflect('java.lang.String', 'valueOf', 1) + 1 FROM default.complex");
    String targetSql =
        "SELECT CAST(reflect('java.lang.String', 'valueOf', 1) AS INTEGER) + 1\n" + "FROM default.complex";
    assertEquals(CoralSpark.create(relNode).getSparkSql(), targetSql);

    relNode = TestUtils.toRelNode("SELECT reflect('java.lang.String', 'valueOf', 1) || 'a' FROM default.complex");
    targetSql = "SELECT concat(reflect('java.lang.String', 'valueOf', 1), 'a')\n" + "FROM default.complex";
    assertEquals(CoralSpark.create(relNode).getSparkSql(), targetSql);
  }

  @Test
  public void testJavaMethodFunction() {
    RelNode relNode = TestUtils.toRelNode("SELECT java_method('java.lang.String', 'valueOf', 1) FROM default.complex");
    String targetSql = "SELECT reflect('java.lang.String', 'valueOf', 1)\n" + "FROM default.complex";
    assertEquals(CoralSpark.create(relNode).getSparkSql(), targetSql);
  }

  @Test
  public void testJavaMethodFunctionReturnType() {
    RelNode relNode =
        TestUtils.toRelNode("SELECT java_method('java.lang.String', 'valueOf', 1) + 1 FROM default.complex");
    String targetSql =
        "SELECT CAST(reflect('java.lang.String', 'valueOf', 1) AS INTEGER) + 1\n" + "FROM default.complex";
    assertEquals(CoralSpark.create(relNode).getSparkSql(), targetSql);

    relNode = TestUtils.toRelNode("SELECT java_method('java.lang.String', 'valueOf', 1) || 'a' FROM default.complex");
    targetSql = "SELECT concat(reflect('java.lang.String', 'valueOf', 1), 'a')\n" + "FROM default.complex";
>>>>>>> 366ba2a2
    assertEquals(CoralSpark.create(relNode).getSparkSql(), targetSql);
  }
}<|MERGE_RESOLUTION|>--- conflicted
+++ resolved
@@ -519,24 +519,13 @@
   }
 
   @Test
-<<<<<<< HEAD
-  public void testCollectListFunction() {
-    RelNode relNode = TestUtils.toRelNode("SELECT collect_list(a) FROM default.foo");
-    String targetSql = "SELECT collect_list(a)\n" + "FROM default.foo";
-=======
   public void testReflectFunction() {
     RelNode relNode = TestUtils.toRelNode("SELECT reflect('java.lang.String', 'valueOf', 1) FROM default.complex");
     String targetSql = "SELECT reflect('java.lang.String', 'valueOf', 1)\n" + "FROM default.complex";
->>>>>>> 366ba2a2
-    assertEquals(CoralSpark.create(relNode).getSparkSql(), targetSql);
-  }
-
-  @Test
-<<<<<<< HEAD
-  public void testCollectSetFunction() {
-    RelNode relNode = TestUtils.toRelNode("SELECT collect_set(a) FROM default.foo");
-    String targetSql = "SELECT collect_set(a)\n" + "FROM default.foo";
-=======
+    assertEquals(CoralSpark.create(relNode).getSparkSql(), targetSql);
+  }
+
+  @Test
   public void testReflectFunctionReturnType() {
     RelNode relNode = TestUtils.toRelNode("SELECT reflect('java.lang.String', 'valueOf', 1) + 1 FROM default.complex");
     String targetSql =
@@ -565,7 +554,20 @@
 
     relNode = TestUtils.toRelNode("SELECT java_method('java.lang.String', 'valueOf', 1) || 'a' FROM default.complex");
     targetSql = "SELECT concat(reflect('java.lang.String', 'valueOf', 1), 'a')\n" + "FROM default.complex";
->>>>>>> 366ba2a2
+    assertEquals(CoralSpark.create(relNode).getSparkSql(), targetSql);
+  }
+  
+  @Test
+  public void testCollectListFunction() {
+    RelNode relNode = TestUtils.toRelNode("SELECT collect_list(a) FROM default.foo");
+    String targetSql = "SELECT collect_list(a)\n" + "FROM default.foo";
+    assertEquals(CoralSpark.create(relNode).getSparkSql(), targetSql);
+  }
+
+  @Test
+  public void testCollectSetFunction() {
+    RelNode relNode = TestUtils.toRelNode("SELECT collect_set(a) FROM default.foo");
+    String targetSql = "SELECT collect_set(a)\n" + "FROM default.foo";
     assertEquals(CoralSpark.create(relNode).getSparkSql(), targetSql);
   }
 }