<<<<<<< HEAD
apply plugin: 'java'
apply plugin: 'antlr'
=======
apply from: "$rootDir/gradle/java-publication.gradle"
>>>>>>> 6432dde9

dependencies {
  antlr deps.'antlr'
  compile('com.linkedin.calcite:calcite-core:1.21.0.140') {
    artifact {
      name = 'calcite-core'
      extension = 'jar'
      type = 'jar'
      classifier = 'shaded'
    }
  }

  compile(deps.'hive'.'hive-metastore') {
    exclude group: 'com.linkedin.metastore-autometrics', module: 'autometrics-reporter'
    exclude group: 'com.linkedin.metastore-audit', module: 'metastore-audit-logging'
    // avro-tools brings in whole bunch of hadoop classes causing duplicates and conflicts
    exclude group: 'org.apache.avro', module: 'avro-tools'
  }
<<<<<<< HEAD

  compile deps.'hadoop'.'hadoop-common'
  compile 'org.codehaus.groovy:groovy-all:2.4.4'
=======
  compile deps.'hadoop'.'hadoop-common'
  compile deps.'ivy'
>>>>>>> 6432dde9

  // required for hiveSQL parser code
  compile deps.'antlr-runtime'

  testCompile(deps.'hive'.'hive-exec-core') {
    exclude group: 'org.apache.avro', module: 'avro-tools'
    // These exclusions are required to prevent duplicate classes since we include
    // shaded jar above
    exclude group: 'org.apache.calcite', module: 'calcite-core'
    exclude group: 'org.apache.calcite', module: 'calcite-avatica'
  }

  testCompile deps.'hadoop'.'hadoop-mapreduce-client-core'
  testCompile deps.'kryo'
}

sourceSets.main.antlr.srcDirs = ['src/main/antlr/roots']

generateGrammarSource {
  arguments += ['-lib', 'src/main/antlr/imports']
}

artifacts {
  archives jar, javadocJar, sourcesJar
}


task customFatJar(type: Jar) {
  manifest {
    attributes 'Main-Class': 'com.baeldung.fatjar.Application'
  }
  baseName = 'coral-hive-all'
  from { configurations.compile.collect { it.isDirectory() ? it : zipTree(it) } }
  with jar
}<|MERGE_RESOLUTION|>--- conflicted
+++ resolved
@@ -1,9 +1,5 @@
-<<<<<<< HEAD
-apply plugin: 'java'
+apply from: "$rootDir/gradle/java-publication.gradle"
 apply plugin: 'antlr'
-=======
-apply from: "$rootDir/gradle/java-publication.gradle"
->>>>>>> 6432dde9
 
 dependencies {
   antlr deps.'antlr'
@@ -22,14 +18,9 @@
     // avro-tools brings in whole bunch of hadoop classes causing duplicates and conflicts
     exclude group: 'org.apache.avro', module: 'avro-tools'
   }
-<<<<<<< HEAD
 
   compile deps.'hadoop'.'hadoop-common'
-  compile 'org.codehaus.groovy:groovy-all:2.4.4'
-=======
-  compile deps.'hadoop'.'hadoop-common'
   compile deps.'ivy'
->>>>>>> 6432dde9
 
   // required for hiveSQL parser code
   compile deps.'antlr-runtime'
