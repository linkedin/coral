/**
 * Copyright 2019-2021 LinkedIn Corporation. All rights reserved.
 * Licensed under the BSD-2 Clause license.
 * See LICENSE in the project root for license information.
 */
package com.linkedin.coral.hive.hive2rel;

<<<<<<< HEAD
import java.io.File;
import java.io.IOException;

=======
>>>>>>> 3e388ab8
import org.apache.calcite.sql.SqlNode;
import org.apache.commons.io.FileUtils;
import org.apache.hadoop.hive.conf.HiveConf;
import org.apache.hadoop.hive.metastore.api.MetaException;
import org.apache.hadoop.hive.ql.metadata.HiveException;
<<<<<<< HEAD
import org.apache.thrift.TException;
import org.testng.annotations.AfterTest;
=======
>>>>>>> 3e388ab8
import org.testng.annotations.BeforeClass;
import org.testng.annotations.Test;

import com.linkedin.coral.common.FuzzyUnionSqlRewriter;
import com.linkedin.coral.common.ToRelConverterTestUtils;

import static com.linkedin.coral.common.ToRelConverterTestUtils.*;
import static org.testng.Assert.*;


public class FuzzyUnionTest {

  private static HiveConf conf;

  @BeforeClass
<<<<<<< HEAD
  public static void beforeClass() throws HiveException, MetaException, IOException {
    conf = TestUtils.loadResourceHiveConf();
    ToRelConverterTestUtils.setup(conf);
  }

  @AfterTest
  public void afterClass() throws IOException {
    FileUtils.deleteDirectory(new File(conf.get(TestUtils.CORAL_HIVE_TEST_DIR)));
=======
  public static void beforeClass() throws HiveException, MetaException {
    ToRelConverterTestUtils.setup();
>>>>>>> 3e388ab8
  }

  private SqlNode getFuzzyUnionView(String databaseName, String viewName) {
    SqlNode node = viewToSqlNode(databaseName, viewName);
    node.accept(new FuzzyUnionSqlRewriter(viewName, converter));
    return node;
  }

  @Test
  public void testNoSchemaEvolution() {
    String database = "fuzzy_union";
    String view = "union_view";
    SqlNode node = getFuzzyUnionView(database, view);

    String expectedSql = "" + "SELECT *\n" + "FROM \"hive\".\"fuzzy_union\".\"tablea\"\n" + "UNION ALL\n" + "SELECT *\n"
        + "FROM \"hive\".\"fuzzy_union\".\"tablea\"";

    converter.getSqlValidator().validate(node);
    String expandedSql = nodeToStr(node);
    assertEquals(expandedSql, expectedSql);
  }

  @Test
  public void testNoSchemaEvolutionWithMultipleTables() {
    String database = "fuzzy_union";
    String view = "union_view_with_more_than_two_tables";
    SqlNode node = getFuzzyUnionView(database, view);

    String expectedSql = "" + "SELECT *\n" + "FROM (SELECT *\n" + "FROM \"hive\".\"fuzzy_union\".\"tablea\"\n"
        + "UNION ALL\n" + "SELECT *\n" + "FROM \"hive\".\"fuzzy_union\".\"tablea\") AS \"t\"\n" + "UNION ALL\n"
        + "SELECT *\n" + "FROM \"hive\".\"fuzzy_union\".\"tablea\"";

    converter.getSqlValidator().validate(node);
    String expandedSql = nodeToStr(node);
    assertEquals(expandedSql, expectedSql);
  }

  @Test
  public void testNoSchemaEvolutionWithAlias() {
    String database = "fuzzy_union";
    String view = "union_view_with_alias";
    SqlNode node = getFuzzyUnionView(database, view);

    String expectedSql = "" + "SELECT *\n" + "FROM \"hive\".\"fuzzy_union\".\"tablea\"\n" + "UNION ALL\n" + "SELECT *\n"
        + "FROM \"hive\".\"fuzzy_union\".\"tablea\"";

    converter.getSqlValidator().validate(node);
    String expandedSql = nodeToStr(node);
    assertEquals(expandedSql, expectedSql);
  }

  @Test
  public void testSingleBranchSchemaEvolution() {
    String database = "fuzzy_union";
    String view = "union_view_single_branch_evolved";
    SqlNode node = getFuzzyUnionView(database, view);

    String expectedSql = "" + "SELECT *\n" + "FROM \"hive\".\"fuzzy_union\".\"tableb\"\n" + "UNION ALL\n"
        + "SELECT \"a\", \"generic_project\"(\"b\", 'b') AS \"b\"\n" + "FROM \"hive\".\"fuzzy_union\".\"tablec\"";

    converter.getSqlValidator().validate(node);
    String expandedSql = nodeToStr(node);
    assertEquals(expandedSql, expectedSql);
  }

  @Test
  public void testDoubleBranchSameSchemaEvolution() {
    String database = "fuzzy_union";
    String view = "union_view_double_branch_evolved_same";
    SqlNode node = getFuzzyUnionView(database, view);

    String expectedSql = "" + "SELECT *\n" + "FROM \"hive\".\"fuzzy_union\".\"tabled\"\n" + "UNION ALL\n" + "SELECT *\n"
        + "FROM \"hive\".\"fuzzy_union\".\"tablee\"";

    converter.getSqlValidator().validate(node);
    String expandedSql = nodeToStr(node);
    assertEquals(expandedSql, expectedSql);
  }

  @Test
  public void testDoubleBranchDifferentSchemaEvolution() {
    String database = "fuzzy_union";
    String view = "union_view_double_branch_evolved_different";
    SqlNode node = getFuzzyUnionView(database, view);

    String expectedSql = "" + "SELECT \"a\", \"generic_project\"(\"b\", 'b') AS \"b\"\n"
        + "FROM \"hive\".\"fuzzy_union\".\"tablef\"\n" + "UNION ALL\n"
        + "SELECT \"a\", \"generic_project\"(\"b\", 'b') AS \"b\"\n" + "FROM \"hive\".\"fuzzy_union\".\"tableg\"";

    converter.getSqlValidator().validate(node);
    String expandedSql = nodeToStr(node);
    assertEquals(expandedSql, expectedSql);
  }

  @Test
  public void testMoreThanTwoBranchesSchemaEvolution() {
    String database = "fuzzy_union";
    String view = "union_view_more_than_two_branches_evolved";
    SqlNode node = getFuzzyUnionView(database, view);

    String expectedSql = "" + "SELECT *\n" + "FROM (SELECT \"a\", \"generic_project\"(\"b\", 'b') AS \"b\"\n"
        + "FROM \"hive\".\"fuzzy_union\".\"tablef\"\n" + "UNION ALL\n"
        + "SELECT \"a\", \"generic_project\"(\"b\", 'b') AS \"b\"\n"
        + "FROM \"hive\".\"fuzzy_union\".\"tableg\") AS \"t\"\n" + "UNION ALL\n"
        + "SELECT \"a\", \"generic_project\"(\"b\", 'b') AS \"b\"\n" + "FROM \"hive\".\"fuzzy_union\".\"tablef\"";

    converter.getSqlValidator().validate(node);
    String expandedSql = nodeToStr(node);
    assertEquals(expandedSql, expectedSql);
  }

  @Test
  public void testMapWithStructValueSchemaEvolution() {
    String database = "fuzzy_union";
    String view = "union_view_map_with_struct_value_evolved";
    SqlNode node = getFuzzyUnionView(database, view);

    String expectedSql =
        "" + "SELECT \"a\", \"generic_project\"(\"b\", 'b') AS \"b\"\n" + "FROM \"hive\".\"fuzzy_union\".\"tableh\"\n"
            + "UNION ALL\n" + "SELECT *\n" + "FROM \"hive\".\"fuzzy_union\".\"tablei\"";

    converter.getSqlValidator().validate(node);
    String expandedSql = nodeToStr(node);
    assertEquals(expandedSql, expectedSql);
  }

  @Test
  public void testArrayWithStructValueSchemaEvolution() {
    String database = "fuzzy_union";
    String view = "union_view_array_with_struct_value_evolved";
    SqlNode node = getFuzzyUnionView(database, view);

    String expectedSql =
        "" + "SELECT \"a\", \"generic_project\"(\"b\", 'b') AS \"b\"\n" + "FROM \"hive\".\"fuzzy_union\".\"tablej\"\n"
            + "UNION ALL\n" + "SELECT *\n" + "FROM \"hive\".\"fuzzy_union\".\"tablek\"";

    converter.getSqlValidator().validate(node);
    String expandedSql = nodeToStr(node);
    assertEquals(expandedSql, expectedSql);
  }

  @Test
  public void testDeeplyNestedStructSchemaEvolution() {
    String database = "fuzzy_union";
    String view = "union_view_deeply_nested_struct_evolved";
    SqlNode node = getFuzzyUnionView(database, view);

    String expectedSql =
        "" + "SELECT \"a\", \"generic_project\"(\"b\", 'b') AS \"b\"\n" + "FROM \"hive\".\"fuzzy_union\".\"tablel\"\n"
            + "UNION ALL\n" + "SELECT *\n" + "FROM \"hive\".\"fuzzy_union\".\"tablem\"";

    converter.getSqlValidator().validate(node);
    String expandedSql = nodeToStr(node);
    assertEquals(expandedSql, expectedSql);
  }

  @Test
  public void testSameSchemaEvolutionWithDifferentOrdering() {
    String database = "fuzzy_union";
    String view = "union_view_same_schema_evolution_with_different_ordering";
    SqlNode node = getFuzzyUnionView(database, view);

    String expectedSql = "" + "SELECT *\n" + "FROM \"hive\".\"fuzzy_union\".\"tablen\"\n" + "UNION ALL\n"
        + "SELECT \"a\", \"generic_project\"(\"b\", 'b') AS \"b\"\n" + "FROM \"hive\".\"fuzzy_union\".\"tableo\"";

    converter.getSqlValidator().validate(node);
    String expandedSql = nodeToStr(node);
    assertEquals(expandedSql, expectedSql);
  }

  @Test
  public void testUnionViewWithBaseTableChange() {
    String database = "fuzzy_union";
    String view = "union_view_with_base_table_change";
    SqlNode node = getFuzzyUnionView(database, view);

    String expectedSql = "SELECT \"a\", \"generic_project\"(\"b\", 'b') AS \"b\"\n" + "FROM (SELECT *\n"
        + "FROM \"hive\".\"fuzzy_union\".\"tablep\"\n" + "UNION ALL\n"
        + "SELECT \"a\", \"generic_project\"(\"b\", 'b') AS \"b\"\n"
        + "FROM \"hive\".\"fuzzy_union\".\"tableq\") AS \"t0\"\n" + "UNION ALL\n" + "SELECT *\n" + "FROM (SELECT *\n"
        + "FROM \"hive\".\"fuzzy_union\".\"tabler\"\n" + "UNION ALL\n" + "SELECT *\n"
        + "FROM \"hive\".\"fuzzy_union\".\"tables\") AS \"t\"";

    converter.getSqlValidator().validate(node);
    String expandedSql = nodeToStr(node);
    assertEquals(expandedSql, expectedSql);
  }

  @Test
  public void testFuzzyUnionInFromClause() {
    String database = "fuzzy_union";
    String view = "union_view_in_from_clause";
    SqlNode node = getFuzzyUnionView(database, view);

    String expectedSql = "SELECT \"a\"\n" + "FROM (SELECT *\n" + "FROM \"hive\".\"fuzzy_union\".\"tableb\"\n"
        + "UNION ALL\n" + "SELECT \"a\", \"generic_project\"(\"b\", 'b') AS \"b\"\n"
        + "FROM \"hive\".\"fuzzy_union\".\"tablec\") AS \"t0\"\n" + "UNION ALL\n" + "SELECT \"a\"\n"
        + "FROM \"hive\".\"fuzzy_union\".\"tableb\"";

    converter.getSqlValidator().validate(node);
    String expandedSql = nodeToStr(node);
    assertEquals(expandedSql, expectedSql);
  }
}<|MERGE_RESOLUTION|>--- conflicted
+++ resolved
@@ -5,22 +5,15 @@
  */
 package com.linkedin.coral.hive.hive2rel;
 
-<<<<<<< HEAD
 import java.io.File;
 import java.io.IOException;
 
-=======
->>>>>>> 3e388ab8
 import org.apache.calcite.sql.SqlNode;
 import org.apache.commons.io.FileUtils;
 import org.apache.hadoop.hive.conf.HiveConf;
 import org.apache.hadoop.hive.metastore.api.MetaException;
 import org.apache.hadoop.hive.ql.metadata.HiveException;
-<<<<<<< HEAD
-import org.apache.thrift.TException;
 import org.testng.annotations.AfterTest;
-=======
->>>>>>> 3e388ab8
 import org.testng.annotations.BeforeClass;
 import org.testng.annotations.Test;
 
@@ -36,7 +29,6 @@
   private static HiveConf conf;
 
   @BeforeClass
-<<<<<<< HEAD
   public static void beforeClass() throws HiveException, MetaException, IOException {
     conf = TestUtils.loadResourceHiveConf();
     ToRelConverterTestUtils.setup(conf);
@@ -45,10 +37,6 @@
   @AfterTest
   public void afterClass() throws IOException {
     FileUtils.deleteDirectory(new File(conf.get(TestUtils.CORAL_HIVE_TEST_DIR)));
-=======
-  public static void beforeClass() throws HiveException, MetaException {
-    ToRelConverterTestUtils.setup();
->>>>>>> 3e388ab8
   }
 
   private SqlNode getFuzzyUnionView(String databaseName, String viewName) {
