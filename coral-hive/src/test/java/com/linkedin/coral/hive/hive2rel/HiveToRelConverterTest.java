/**
 * Copyright 2017-2021 LinkedIn Corporation. All rights reserved.
 * Licensed under the BSD-2 Clause license.
 * See LICENSE in the project root for license information.
 */
package com.linkedin.coral.hive.hive2rel;

<<<<<<< HEAD
import java.io.File;
import java.io.IOException;
=======
>>>>>>> 3e388ab8
import java.util.List;
import java.util.Map;

import com.google.common.collect.ImmutableList;
import com.google.common.collect.ImmutableMap;

import org.apache.calcite.plan.RelOptUtil;
import org.apache.calcite.rel.RelNode;
import org.apache.calcite.runtime.CalciteContextException;
import org.apache.calcite.sql.type.ReturnTypes;
import org.apache.calcite.sql.type.SqlTypeFamily;
import org.apache.calcite.sql.type.SqlTypeName;
import org.apache.calcite.tools.RelBuilder;
import org.apache.commons.io.FileUtils;
import org.apache.hadoop.hive.conf.HiveConf;
import org.apache.hadoop.hive.metastore.api.MetaException;
import org.apache.hadoop.hive.ql.metadata.HiveException;
<<<<<<< HEAD
import org.apache.thrift.TException;
import org.testng.annotations.AfterTest;
=======
>>>>>>> 3e388ab8
import org.testng.annotations.BeforeClass;
import org.testng.annotations.Test;

import com.linkedin.coral.common.ToRelConverterTestUtils;
import com.linkedin.coral.common.functions.UnknownSqlFunctionException;
import com.linkedin.coral.hive.hive2rel.functions.StaticHiveFunctionRegistry;

import static com.linkedin.coral.common.ToRelConverterTestUtils.*;
import static org.apache.calcite.sql.type.OperandTypes.*;
import static org.testng.Assert.*;


public class HiveToRelConverterTest {

  private static HiveConf conf;

  @BeforeClass
<<<<<<< HEAD
  public static void beforeClass() throws IOException, HiveException, MetaException {
    conf = TestUtils.loadResourceHiveConf();
    ToRelConverterTestUtils.setup(conf);
=======
  public static void beforeClass() throws HiveException, MetaException {
    ToRelConverterTestUtils.setup();
>>>>>>> 3e388ab8

    // add the following 3 test UDF to StaticHiveFunctionRegistry for testing purpose.
    StaticHiveFunctionRegistry.createAddUserDefinedFunction("com.linkedin.coral.hive.hive2rel.CoralTestUDF",
        ReturnTypes.BOOLEAN, family(SqlTypeFamily.INTEGER), "com.linkedin:udf:1.0");
    StaticHiveFunctionRegistry.createAddUserDefinedFunction("com.linkedin.coral.hive.hive2rel.CoralTestUDF2",
        ReturnTypes.BOOLEAN, family(SqlTypeFamily.INTEGER), "com.linkedin:udf:1.0");
    StaticHiveFunctionRegistry.createAddUserDefinedFunction("com.linkedin.coral.hive.hive2rel.CoralTestUdfSquare",
        ReturnTypes.INTEGER, family(SqlTypeFamily.INTEGER), "com.linkedin:udf:1.1");
  }

  @AfterTest
  public void afterClass() throws IOException {
    FileUtils.deleteDirectory(new File(conf.get(TestUtils.CORAL_HIVE_TEST_DIR)));
  }

  public void testBasicWithSQL(String sql) {
    RelNode rel = converter.convertSql(sql);
    RelBuilder relBuilder = createRelBuilder();
    RelNode expected = relBuilder.scan(ImmutableList.of("hive", "default", "foo"))
        .project(ImmutableList.of(relBuilder.field("a"), relBuilder.field("b"), relBuilder.field("c")),
            ImmutableList.of(), true)
        .build();
    verifyRel(rel, expected);
  }

  @Test
  public void testBasic() {
    testBasicWithSQL("SELECT * from foo");
  }

  @Test
  public void testBasic2() {
    testBasicWithSQL("SELECT * from default.foo");
  }

  @Test
  public void testWith1() {
    // Test if the code can handle the use of the first alias from the WithList
    String sql = "WITH tmp AS (SELECT a, b from foo), tmp2 AS (SELECT b, c from foo) SELECT * FROM tmp";
    RelNode rel = converter.convertSql(sql);
    RelBuilder relBuilder = createRelBuilder();
    RelNode expected = relBuilder.scan(ImmutableList.of("hive", "default", "foo"))
        .project(ImmutableList.of(relBuilder.field("a"), relBuilder.field("b")), ImmutableList.of(), true).build();
    verifyRel(rel, expected);
  }

  @Test
  public void testWith2() {
    // Test if the code can handle the use of the second alias from the WithList
    String sql = "WITH tmp AS (SELECT a, b from foo), tmp2 AS (SELECT b, c from foo) SELECT * FROM tmp2";
    RelNode rel = converter.convertSql(sql);
    RelBuilder relBuilder = createRelBuilder();
    RelNode expected = relBuilder.scan(ImmutableList.of("hive", "default", "foo"))
        .project(ImmutableList.of(relBuilder.field("b"), relBuilder.field("c")), ImmutableList.of(), true).build();
    verifyRel(rel, expected);
  }

  @Test
  public void testWithNested() {
    // Test if the code can handle the use of an alias "tmp" within the definitino of another alias "tmp2"
    String sql = "WITH tmp AS (SELECT a, b from foo), tmp2 AS (SELECT b from tmp) SELECT * FROM tmp2";
    RelNode rel = converter.convertSql(sql);
    RelBuilder relBuilder = createRelBuilder();
    RelNode expected = relBuilder.scan(ImmutableList.of("hive", "default", "foo"))
        .project(ImmutableList.of(relBuilder.field("b")), ImmutableList.of(), true).build();
    verifyRel(rel, expected);
  }

  @Test
  public void testWindowSpec() {
    // Test if the code can handle the use of window functions
    String sql = "SELECT ROW_NUMBER() OVER (PARTITION BY a ORDER BY b) AS rid FROM foo";
    RelNode rel = converter.convertSql(sql);
    String relString = relToStr(rel);
    String expected =
        "LogicalProject(rid=[ROW_NUMBER() OVER (PARTITION BY $0 ORDER BY $1 NULLS FIRST ROWS BETWEEN UNBOUNDED PRECEDING AND CURRENT ROW)])\n"
            + "  LogicalTableScan(table=[[hive, default, foo]])\n";
    assertEquals(relString, expected);
  }

  @Test
  public void testWindowWithRowsUnboundedPreceding() {
    // Test if the code can handle the use of window functions with rows
    String sql = "SELECT MIN(c) OVER (PARTITION BY a ORDER BY b ROWS UNBOUNDED PRECEDING) AS min_c FROM foo";
    RelNode rel = converter.convertSql(sql);
    String relString = relToStr(rel);
    String expected =
        "LogicalProject(min_c=[MIN($2) OVER (PARTITION BY $0 ORDER BY $1 NULLS FIRST ROWS BETWEEN UNBOUNDED PRECEDING AND CURRENT ROW)])\n"
            + "  LogicalTableScan(table=[[hive, default, foo]])\n";
    assertEquals(relString, expected);
  }

  @Test
  public void testWindowWithRangeUnboundedPreceding() {
    // Test if the code can handle the use of window functions with range
    String sql = "SELECT VARIANCE(c) OVER (PARTITION BY a ORDER BY b RANGE UNBOUNDED PRECEDING) AS var_c FROM foo";
    RelNode rel = converter.convertSql(sql);
    String relString = relToStr(rel);
    String expected =
        "LogicalProject(var_c=[/(-(CASE(>(COUNT(*($2, $2)) OVER (PARTITION BY $0 ORDER BY $1 NULLS FIRST RANGE BETWEEN UNBOUNDED PRECEDING AND CURRENT ROW), 0), CAST($SUM0(*($2, $2)) OVER (PARTITION BY $0 ORDER BY $1 NULLS FIRST RANGE BETWEEN UNBOUNDED PRECEDING AND CURRENT ROW)):DOUBLE, null:DOUBLE), /(*(CASE(>(COUNT($2) OVER (PARTITION BY $0 ORDER BY $1 NULLS FIRST RANGE BETWEEN UNBOUNDED PRECEDING AND CURRENT ROW), 0), CAST($SUM0($2) OVER (PARTITION BY $0 ORDER BY $1 NULLS FIRST RANGE BETWEEN UNBOUNDED PRECEDING AND CURRENT ROW)):DOUBLE, null:DOUBLE), CASE(>(COUNT($2) OVER (PARTITION BY $0 ORDER BY $1 NULLS FIRST RANGE BETWEEN UNBOUNDED PRECEDING AND CURRENT ROW), 0), CAST($SUM0($2) OVER (PARTITION BY $0 ORDER BY $1 NULLS FIRST RANGE BETWEEN UNBOUNDED PRECEDING AND CURRENT ROW)):DOUBLE, null:DOUBLE)), CAST(COUNT($2) OVER (PARTITION BY $0 ORDER BY $1 NULLS FIRST RANGE BETWEEN UNBOUNDED PRECEDING AND CURRENT ROW)):DOUBLE)), CASE(=(COUNT($2) OVER (PARTITION BY $0 ORDER BY $1 NULLS FIRST RANGE BETWEEN UNBOUNDED PRECEDING AND CURRENT ROW), 1), null:BIGINT, CAST(-(COUNT($2) OVER (PARTITION BY $0 ORDER BY $1 NULLS FIRST RANGE BETWEEN UNBOUNDED PRECEDING AND CURRENT ROW), 1)):BIGINT))])\n"
            + "  LogicalTableScan(table=[[hive, default, foo]])\n";
    assertEquals(relString, expected);
  }

  @Test
  public void testWindowWithRowsPrecedingAndFollowing() {
    // Test if the code can handle the use of window functions with "rows between" and "current row"
    String sql =
        "SELECT FIRST_VALUE(c) OVER (PARTITION BY a ORDER BY b ROWS BETWEEN 1 PRECEDING AND CURRENT ROW) AS first_value_c FROM foo";
    RelNode rel = converter.convertSql(sql);
    String relString = relToStr(rel);
    String expected =
        "LogicalProject(first_value_c=[FIRST_VALUE($2) OVER (PARTITION BY $0 ORDER BY $1 NULLS FIRST ROWS BETWEEN 1 PRECEDING AND CURRENT ROW)])\n"
            + "  LogicalTableScan(table=[[hive, default, foo]])\n";
    assertEquals(relString, expected);
  }

  @Test
  public void testWindowWithRowsPrecedingAndFollowingCurrentRow() {
    // Test if the code can handle the use of window functions with "rows between" and "current row"
    String sql =
        "SELECT LAST_VALUE(c) OVER (PARTITION BY a ORDER BY b ROWS BETWEEN CURRENT ROW AND 1 FOLLOWING) FROM foo";
    RelNode rel = converter.convertSql(sql);
    String relString = relToStr(rel);
    String expected =
        "LogicalProject(EXPR$0=[LAST_VALUE($2) OVER (PARTITION BY $0 ORDER BY $1 NULLS FIRST ROWS BETWEEN CURRENT ROW AND 1 FOLLOWING)])\n"
            + "  LogicalTableScan(table=[[hive, default, foo]])\n";
    assertEquals(relString, expected);
  }

  @Test
  public void testWindowWithNoPartition() {
    // Test if the code can handle the use of window functions with no "partition by"
    String sql = "SELECT RANK() OVER (ORDER BY b) AS rank FROM foo";
    RelNode rel = converter.convertSql(sql);
    String relString = relToStr(rel);
    String expected =
        "LogicalProject(rank=[RANK() OVER (ORDER BY $1 NULLS FIRST RANGE BETWEEN UNBOUNDED PRECEDING AND CURRENT ROW)])\n"
            + "  LogicalTableScan(table=[[hive, default, foo]])\n";
    assertEquals(relString, expected);
  }

  @Test
  public void testWindowWithNoPartitionNoOrder() {
    // Test if the code can handle the use of window functions with no "partition by" or "order by"
    String sql = "SELECT a, MAX(c) OVER () AS max_c FROM foo";
    RelNode rel = converter.convertSql(sql);
    String relString = relToStr(rel);
    String expected =
        "LogicalProject(a=[$0], max_c=[MAX($2) OVER (RANGE BETWEEN UNBOUNDED PRECEDING AND UNBOUNDED FOLLOWING)])\n"
            + "  LogicalTableScan(table=[[hive, default, foo]])\n";
    assertEquals(relString, expected);
  }

  @Test
  public void testLateralViewArray() {
    // Test if the code can handle lateral view explode with an array
    String sql = "SELECT col FROM (SELECT ARRAY('a1', 'a2') as a) tmp LATERAL VIEW EXPLODE(a) a_alias AS col";
    RelNode rel = converter.convertSql(sql);
    String relString = relToStr(rel);
    String expected = "LogicalProject(col=[$1])\n"
        + "  LogicalCorrelate(correlation=[$cor0], joinType=[inner], requiredColumns=[{0}])\n"
        + "    LogicalProject(a=[ARRAY('a1', 'a2')])\n" + "      LogicalValues(tuples=[[{ 0 }]])\n"
        + "    HiveUncollect\n" + "      LogicalProject(col=[$cor0.a])\n" + "        LogicalValues(tuples=[[{ 0 }]])\n";
    assertEquals(relString, expected);
  }

  @Test
  public void testLateralViewArrayWithoutColumns() {
    // Test if the code can handle lateral view explode with an array without column aliases
    String sql = "SELECT a_alias.col FROM (SELECT ARRAY('a1', 'a2') as a) tmp LATERAL VIEW EXPLODE(a) a_alias";
    RelNode rel = converter.convertSql(sql);
    String relString = relToStr(rel);
    String expected = "LogicalProject(col=[$1])\n"
        + "  LogicalCorrelate(correlation=[$cor0], joinType=[inner], requiredColumns=[{0}])\n"
        + "    LogicalProject(a=[ARRAY('a1', 'a2')])\n" + "      LogicalValues(tuples=[[{ 0 }]])\n"
        + "    HiveUncollect\n" + "      LogicalProject(col=[$cor0.a])\n" + "        LogicalValues(tuples=[[{ 0 }]])\n";
    assertEquals(relString, expected);
  }

  @Test
  public void testLateralViewMap() {
    // Test if the code can handle lateral view explode with a map
    String sql =
        "SELECT key, value FROM (SELECT MAP('key1', 'value1') as m) tmp LATERAL VIEW EXPLODE(m) m_alias AS key, value";
    RelNode rel = converter.convertSql(sql);
    String relString = relToStr(rel);
    String expected = "LogicalProject(key=[$1], value=[$2])\n"
        + "  LogicalCorrelate(correlation=[$cor0], joinType=[inner], requiredColumns=[{0}])\n"
        + "    LogicalProject(m=[MAP('key1', 'value1')])\n" + "      LogicalValues(tuples=[[{ 0 }]])\n"
        + "    HiveUncollect\n" + "      LogicalProject(col=[$cor0.m])\n" + "        LogicalValues(tuples=[[{ 0 }]])\n";
    assertEquals(relString, expected);
  }

  @Test
  public void testLateralViewMapWithoutColumns() {
    // Test if the code can handle lateral view explode with a map without column aliases
    String sql = "SELECT key, value FROM (SELECT MAP('key1', 'value1') as m) tmp LATERAL VIEW EXPLODE(m) m_alias";
    RelNode rel = converter.convertSql(sql);
    String relString = relToStr(rel);
    String expected = "LogicalProject(key=[$1], value=[$2])\n"
        + "  LogicalCorrelate(correlation=[$cor0], joinType=[inner], requiredColumns=[{0}])\n"
        + "    LogicalProject(m=[MAP('key1', 'value1')])\n" + "      LogicalValues(tuples=[[{ 0 }]])\n"
        + "    HiveUncollect\n" + "      LogicalProject(col=[$cor0.m])\n" + "        LogicalValues(tuples=[[{ 0 }]])\n";
    assertEquals(relString, expected);
  }

  @Test
  public void testSelectNull() {
    final String sql = "SELECT NULL as f";
    RelNode rel = toRel(sql);
    final String expected = "LogicalProject(f=[null:NULL])\n" + "  LogicalValues(tuples=[[{ 0 }]])\n";
    assertEquals(relToStr(rel), expected);
    final String expectedSql = "SELECT CAST(NULL AS NULL) AS \"f\"\nFROM (VALUES  (0)) AS \"t\" (\"ZERO\")";
    assertEquals(relToSql(rel), expectedSql);
  }

  @Test
  public void testWhen() {
    final String sql = "SELECT CASE WHEN '1.5' = 1 THEN 'abc' ELSE 'def' END";
    final String expected = "LogicalProject(EXPR$0=[CASE(=(CAST('1.5'):INTEGER NOT NULL, 1), 'abc', 'def')])\n"
        + "  LogicalValues(tuples=[[{ 0 }]])\n";
    assertEquals(relToString(sql), expected);
  }

  @Test
  public void testCase() {
    final String sql = "SELECT CASE '1.5' WHEN '1.5' THEN 'abc' ELSE 'def' END";
    final String expected =
        "LogicalProject(EXPR$0=[CASE(=('1.5', '1.5'), 'abc', 'def')])\n" + "  LogicalValues(tuples=[[{ 0 }]])\n";
    assertEquals(relToString(sql), expected);
  }

  @Test
  public void testNullOperand() {
    {
      // reverse returns ARG0 as return type
      final String sql = "SELECT reverse(NULL)";
      RelNode rel = toRel(sql);
      String expectedRel = "LogicalProject(EXPR$0=[reverse(null:NULL)])\n" + "  LogicalValues(tuples=[[{ 0 }]])\n";
      assertEquals(relToStr(rel), expectedRel);
    }
    {
      final String sql = "SELECT isnull(NULL)";
      String expectedRel = "LogicalProject(EXPR$0=[IS NULL(null:NULL)])\n" + "  LogicalValues(tuples=[[{ 0 }]])\n";
      assertEquals(relToStr(toRel(sql)), expectedRel);
    }
    {
      final String sql = "SELECT isnull(reverse(NULL))";
      String expectedRel =
          "LogicalProject(EXPR$0=[IS NULL(reverse(null:NULL))])\n" + "  LogicalValues(tuples=[[{ 0 }]])\n";
      assertEquals(relToStr(toRel(sql)), expectedRel);
    }
  }

  @Test
  public void testIFUDF() {
    {
      final String sql = "SELECT if( a > 10, null, 15) FROM foo";
      String expected = "LogicalProject(EXPR$0=[if(>($0, 10), null:NULL, 15)])\n"
          + "  LogicalTableScan(table=[[hive, default, foo]])\n";
      RelNode rel = converter.convertSql(sql);
      assertEquals(RelOptUtil.toString(rel), expected);
      assertEquals(rel.getRowType().getFieldCount(), 1);
      assertEquals(rel.getRowType().getFieldList().get(0).getType().getSqlTypeName(), SqlTypeName.INTEGER);
    }
    {
      final String sql = "SELECT if(a > 10, b, 'abc') FROM foo";
      String expected =
          "LogicalProject(EXPR$0=[if(>($0, 10), $1, 'abc')])\n" + "  LogicalTableScan(table=[[hive, default, foo]])\n";
      assertEquals(relToString(sql), expected);
    }
    {
      final String sql = "SELECT if(a > 10, null, null) FROM foo";
      String expected = "LogicalProject(EXPR$0=[if(>($0, 10), null:NULL, null:NULL)])\n"
          + "  LogicalTableScan(table=[[hive, default, foo]])\n";
      assertEquals(relToString(sql), expected);
    }
  }

  @Test
  public void testRegexpExtractUDF() {
    {
      final String sql = "select regexp_extract(b, 'a(.*)$', 1) FROM foo";
      String expected = "LogicalProject(EXPR$0=[regexp_extract($1, 'a(.*)$', 1)])\n"
          + "  LogicalTableScan(table=[[hive, default, foo]])\n";
      RelNode rel = converter.convertSql(sql);
      assertEquals(RelOptUtil.toString(rel), expected);
      assertTrue(rel.getRowType().isStruct());
      assertEquals(rel.getRowType().getFieldCount(), 1);
      assertEquals(rel.getRowType().getFieldList().get(0).getType().getSqlTypeName(), SqlTypeName.VARCHAR);
    }
  }

  @Test
  public void testTimestampConversion() {
    final String sql = "SELECT cast(b AS timestamp) FROM complex";
    String expected = String.join("\n", "LogicalProject(EXPR$0=[CAST($1):TIMESTAMP])",
        "  LogicalTableScan(table=[[hive, default, complex]])", "");
    assertEquals(relToString(sql), expected);
  }

  @Test
  public void testDaliUDFCall() {
    // TestUtils sets up this view with proper function parameters matching dali setup
    RelNode rel = converter.convertView("test", "tableOneView");
    String expectedPlan = "LogicalProject(EXPR$0=[com.linkedin.coral.hive.hive2rel.CoralTestUDF($0)])\n"
        + "  LogicalTableScan(table=[[hive, test, tableone]])\n";
    assertEquals(RelOptUtil.toString(rel), expectedPlan);
  }

  @Test(expectedExceptions = UnknownSqlFunctionException.class)
  public void testUnresolvedUdfError() {
    final String sql = "SELECT default_foo_IsTestMemberId(a) from foo";
    RelNode rel = converter.convertSql(sql);
  }

  @Test
  public void testViewExpansion() {
    {
      String sql = "SELECT avg(sum_c) from foo_view";
      RelNode rel = converter.convertSql(sql);
      String expectedPlan = "LogicalAggregate(group=[{}], EXPR$0=[AVG($0)])\n" + "  LogicalProject(sum_c=[$1])\n"
          + "    LogicalAggregate(group=[{0}], sum_c=[SUM($1)])\n" + "      LogicalProject(bcol=[$1], c=[$2])\n"
          + "        LogicalTableScan(table=[[hive, default, foo]])\n";
      assertEquals(RelOptUtil.toString(rel), expectedPlan);
    }
  }

  @Test
  public void testArrayType() {
    final String sql = "SELECT array(1,2,3)";
    final String expected = "LogicalProject(EXPR$0=[ARRAY(1, 2, 3)])\n" + "  LogicalValues(tuples=[[{ 0 }]])\n";
    assertEquals(RelOptUtil.toString(converter.convertSql(sql)), expected);
  }

  @Test
  public void testSelectEmptyArray() {
    final String sql = "SELECT array()";
    final String expected = "LogicalProject(EXPR$0=[ARRAY()])\n" + "  LogicalValues(tuples=[[{ 0 }]])\n";
    assertEquals(RelOptUtil.toString(converter.convertSql(sql)), expected);
  }

  @Test
  public void testEmptyArrayInFilter() {
    String sql = "SELECT 1 WHERE array_contains(array(), '1')";
    String expected = "LogicalProject(EXPR$0=[1])\n" + "  LogicalFilter(condition=[array_contains(ARRAY(), '1')])\n"
        + "    LogicalValues(tuples=[[{ 0 }]])\n";
    assertEquals(RelOptUtil.toString(converter.convertSql(sql)), expected);
  }

  @Test
  public void testSelectEmptyMap() {
    final String sql = "SELECT map()";
    final String expected = "LogicalProject(EXPR$0=[MAP()])\n" + "  LogicalValues(tuples=[[{ 0 }]])\n";
    assertEquals(RelOptUtil.toString(converter.convertSql(sql)), expected);
  }

  @Test
  public void testSelectArrayElement() {
    final String sql = "SELECT c[0] from complex";
    final String expectedRel =
        "LogicalProject(EXPR$0=[ITEM($2, 1)])\n" + "  LogicalTableScan(table=[[hive, default, complex]])\n";
    assertEquals(relToString(sql), expectedRel);
  }

  @Test
  public void testSelectArrayElemComplex() {
    final String sql = "SELECT split(b, ',')[0] FROM complex";
    final String expected =
        "LogicalProject(EXPR$0=[ITEM(split($1, ','), 1)])\n" + "  LogicalTableScan(table=[[hive, default, complex]])\n";
    assertEquals(relToString(sql), expected);
  }

  @Test
  public void testSelectArrayElemWithFunctionArgument() {
    final String sql = "SELECT c[size(c) - 1] FROM complex";
    final String expected = "LogicalProject(EXPR$0=[ITEM($2, +(-(CARDINALITY($2), 1), 1))])\n"
        + "  LogicalTableScan(table=[[hive, default, complex]])\n";
    assertEquals(relToString(sql), expected);
  }

  @Test
  public void testMapType() {
    final String sql = "SELECT map('abc', 123, 'def', 567)";
    String generated = relToString(sql);
    final String expected =
        "LogicalProject(EXPR$0=[MAP('abc', 123, 'def', 567)])\n" + "  LogicalValues(tuples=[[{ 0 }]])\n";
    assertEquals(generated, expected);
  }

  @Test
  public void testMapItem() {
    final String sql = "SELECT m['a'] FROM complex";
    final String expected =
        "LogicalProject(EXPR$0=[ITEM($4, 'a')])\n" + "  LogicalTableScan(table=[[hive, default, complex]])\n";
    assertEquals(relToString(sql), expected);
  }

  @Test
  public void testArrayMapItemOperator() {
    final String sql = "SELECT array(map('abc', 123, 'def', 567),map('pqr', 65, 'xyz', 89))[0]['abc']";
    // indexes are 1-based in relnodes
    final String expected =
        "LogicalProject(EXPR$0=[ITEM(ITEM(ARRAY(MAP('abc', 123, 'def', 567), MAP('pqr', 65, 'xyz', 89)), 1), 'abc')])\n"
            + "  LogicalValues(tuples=[[{ 0 }]])\n";
    assertEquals(relToString(sql), expected);
  }

  @Test
  public void testStructType() {
    final String sql = "SELECT struct(10, 15, 20.23)";
    String generated = relToString(sql);
    final String expected =
        "LogicalProject(EXPR$0=[ROW(10, 15, 20.23:DECIMAL(4, 2))])\n" + "  LogicalValues(tuples=[[{ 0 }]])\n";
    assertEquals(generated, expected);
  }

  @Test(enabled = false)
  public void testStructFieldAccess() {
    {
      final String sql = "SELECT s.name from complex";
      final String expectedRel =
          "LogicalProject(name=[$3.name])\n" + "  LogicalTableScan(table=[[hive, default, complex]])\n";
      RelNode rel = toRel(sql);
      assertEquals(relToStr(rel), expectedRel);
      final String expectedSql = "SELECT \"s\".\"name\"\nFROM \"hive\".\"default\".\"complex\"";
      assertEquals(relToSql(rel), expectedSql);
    }
    {
      final String sql = "SELECT complex.s.name FROM complex";

      RelNode rel = toRel(sql);
      System.out.println(relToStr(rel));
      System.out.println(relToSql(rel));
    }
  }

  // Calcite supports PEEK_FIELDS to peek into struct fields
  // That is not suitable for our usecase. This test is to ensure
  // we don't inadvertently introduce that change
  @Test(expectedExceptions = CalciteContextException.class)
  public void testStructPeekDisallowed() {
    final String sql = "SELECT name from complex";
    RelNode rel = toRel(sql);
  }

  @Test
  public void testStructReturnFieldAccess() {
    final String sql = "select named_struct('field_a', 10, 'field_b', 'abc').field_b";
    RelNode rel = toRel(sql);
    final String expectedRel = "LogicalProject(EXPR$0=[CAST(ROW(10, 'abc')):"
        + "RecordType(INTEGER NOT NULL field_a, CHAR(3) NOT NULL field_b) NOT NULL.field_b])\n"
        + "  LogicalValues(tuples=[[{ 0 }]])\n";
    assertEquals(relToStr(rel), expectedRel);
    final String expectedSql = "SELECT CAST(ROW(10, 'abc') AS ROW(field_a INTEGER, field_b CHAR(3))).field_b\n"
        + "FROM (VALUES  (0)) t (ZERO)";
    assertEquals(relToHql(rel), expectedSql);
  }

  // Should not generate case operator for functions like IS NULL -- the nullability check should be ignored
  @Test
  public void testNonNullFunctionView() {
    final String sql = "SELECT * from null_check_wrapper";
    RelNode rel = toRel(sql);
    final String expectedRel =
        "LogicalProject(a=[$0], b_isnull=[IS NULL($1)])\n" + "  LogicalTableScan(table=[[hive, default, foo]])\n";
    assertEquals(relToStr(rel), expectedRel);
    final String expectedSql = "SELECT a, b IS NULL b_isnull\n" + "FROM hive.default.foo";
    assertEquals(relToHql(rel), expectedSql);
  }

  // Should not generate case operator for schema evolution happening in the middle of a struct
  @Test
  public void testSchemaEvolvedInMiddleView() {
    final String sql = "SELECT * from view_schema_evolve_wrapper";
    RelNode rel = toRel(sql);
    final String expectedSql = "SELECT *\n" + "FROM hive.default.schema_evolve";
    assertEquals(relToHql(rel), expectedSql);
  }

  @Test
  public void testConversionWithLocalMetastore() {
    Map<String, Map<String, List<String>>> localMetaStore = ImmutableMap.of("default",
        ImmutableMap.of("table_localstore", ImmutableList.of("name|string", "company|string", "group_name|string")));
    HiveToRelConverter hiveToRelConverter = new HiveToRelConverter(localMetaStore);
    RelNode rel = hiveToRelConverter.convertSql("SELECT * FROM default.table_localstore");

    final String expectedSql = "SELECT *\n" + "FROM hive.default.table_localstore";
    assertEquals(relToHql(rel), expectedSql);
  }

  @Test
  public void testCurrentUser() {
    final String sql = "SELECT current_user() as cu";
    String generated = relToString(sql);
    final String expected = "LogicalProject(cu=[CURRENT_USER])\n  LogicalValues(tuples=[[{ 0 }]])\n";
    assertEquals(generated, expected);
  }

  @Test
  public void testUnionExtractUDF() {
    final String sql1 = "SELECT extract_union(foo) from union_table";
    String generated1 = relToString(sql1);
    final String expected1 =
        "LogicalProject(EXPR$0=[extract_union($0)])\n" + "  LogicalTableScan(table=[[hive, default, union_table]])\n";
    assertEquals(generated1, expected1);

    final String sql2 = "SELECT extract_union(foo, 1) from union_table";
    String generated2 = relToString(sql2);
    final String expected2 = "LogicalProject(EXPR$0=[extract_union($0, 1)])\n"
        + "  LogicalTableScan(table=[[hive, default, union_table]])\n";
    assertEquals(generated2, expected2);
  }

  @Test
  public void testNestedGroupBy() {
    final String sql = "SELECT a, count(1) count FROM (SELECT a FROM foo GROUP BY a ) t GROUP BY a ";
    RelNode rel = toRel(sql);
    final String expectedSql =
        "SELECT a, COUNT(*) count\nFROM (SELECT a, 1 $f1\nFROM hive.default.foo\nGROUP BY a) t1\nGROUP BY a";
    assertEquals(relToHql(rel), expectedSql);
  }

  @Test
  public void testComment() {
    final String expected =
        "LogicalProject(a=[$0], b=[$1], c=[$2])\n" + "  LogicalTableScan(table=[[hive, default, foo]])\n";

    // single-line comments
    final String sql1 = "--comment 0\nSELECT * -- comment1\nFROM foo";
    String generated1 = relToString(sql1);
    assertEquals(generated1, expected);

    // bracketed comments
    final String sql2 =
        "/* comment0 */\n/*comment1*//* comment 2*/ /**/ SELECT /*comm\nent3*/* FROM default./*\ncomment4\n*/foo /* comment5 */";
    String generated2 = relToString(sql2);
    assertEquals(generated2, expected);

    // comments with both styles mixed
    final String sql3 =
        "-- comment 0\n/*comment1*/-- comment 2\nSELECT /*comm\nent3*/* FROM/**/default./*comment4*/foo /* comment5 */--";
    String generated3 = relToString(sql3);
    assertEquals(generated3, expected);
  }

  @Test
  public void testConcat() {
    final String expected = "LogicalProject(EXPR$0=[concat('a', 'b')])\n" + "  LogicalValues(tuples=[[{ 0 }]])\n";
    final String sql = "SELECT 'a' || 'b'";
    String generated = relToString(sql);
    assertEquals(generated, expected);
  }

  @Test
  public void testCastToDecimal() {
    final String expected =
        "LogicalProject(EXPR$0=[CAST($0):DECIMAL(6, 2)])\n" + "  LogicalTableScan(table=[[hive, default, foo]])\n";
    final String sql = "SELECT CAST(a AS DECIMAL(6, 2)) FROM foo";
    String generated = relToString(sql);
    assertEquals(generated, expected);
  }

  @Test
  public void testCastToDecimalDefault() {
    final String expected =
        "LogicalProject(EXPR$0=[CAST($0):DECIMAL(10, 0)])\n" + "  LogicalTableScan(table=[[hive, default, foo]])\n";
    final String sql = "SELECT CAST(a AS DECIMAL) FROM foo";
    String generated = relToString(sql);
    assertEquals(generated, expected);
  }

  private String relToString(String sql) {
    return RelOptUtil.toString(converter.convertSql(sql));
  }
}<|MERGE_RESOLUTION|>--- conflicted
+++ resolved
@@ -5,11 +5,8 @@
  */
 package com.linkedin.coral.hive.hive2rel;
 
-<<<<<<< HEAD
 import java.io.File;
 import java.io.IOException;
-=======
->>>>>>> 3e388ab8
 import java.util.List;
 import java.util.Map;
 
@@ -27,11 +24,7 @@
 import org.apache.hadoop.hive.conf.HiveConf;
 import org.apache.hadoop.hive.metastore.api.MetaException;
 import org.apache.hadoop.hive.ql.metadata.HiveException;
-<<<<<<< HEAD
-import org.apache.thrift.TException;
 import org.testng.annotations.AfterTest;
-=======
->>>>>>> 3e388ab8
 import org.testng.annotations.BeforeClass;
 import org.testng.annotations.Test;
 
@@ -49,14 +42,9 @@
   private static HiveConf conf;
 
   @BeforeClass
-<<<<<<< HEAD
   public static void beforeClass() throws IOException, HiveException, MetaException {
     conf = TestUtils.loadResourceHiveConf();
     ToRelConverterTestUtils.setup(conf);
-=======
-  public static void beforeClass() throws HiveException, MetaException {
-    ToRelConverterTestUtils.setup();
->>>>>>> 3e388ab8
 
     // add the following 3 test UDF to StaticHiveFunctionRegistry for testing purpose.
     StaticHiveFunctionRegistry.createAddUserDefinedFunction("com.linkedin.coral.hive.hive2rel.CoralTestUDF",
