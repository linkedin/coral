--- conflicted
+++ resolved
@@ -38,17 +38,6 @@
     }
   }
 
-<<<<<<< HEAD
-    exclude '**/*.avsc'
-    exclude '**/*.json'
-    // Exclude auto-generated code since the license is not generated at the beginning of the file
-    exclude '**/HiveLexer.java'
-    exclude '**/HiveParser.java'
-    exclude '**/HiveParser_FromClauseParser.java'
-    exclude '**/HiveParser_IdentifiersParser.java'
-    exclude '**/HiveParser_SelectClauseParser.java'
-
-=======
   spotless {
     ratchetFrom 'origin/master'
     groovyGradle {
@@ -63,7 +52,6 @@
       // Disabling Prettier since it causes TravisCI to barf
       // prettier()
     }
->>>>>>> 6432dde9
   }
 }
 
