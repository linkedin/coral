/**
 * Copyright 2020-2021 LinkedIn Corporation. All rights reserved.
 * Licensed under the BSD-2 Clause license.
 * See LICENSE in the project root for license information.
 */
package com.linkedin.coral.sparkplan;

<<<<<<< HEAD
import java.io.File;
import java.io.IOException;
=======
>>>>>>> 3e388ab8
import java.io.InputStream;
import java.util.List;
import java.util.UUID;
import java.util.stream.Collectors;

import com.google.common.collect.ImmutableList;

import org.apache.commons.io.FileUtils;
import org.apache.hadoop.hive.conf.HiveConf;
import org.apache.hadoop.hive.metastore.IMetaStoreClient;
import org.apache.hadoop.hive.metastore.api.MetaException;
import org.apache.hadoop.hive.ql.Driver;
import org.apache.hadoop.hive.ql.metadata.Hive;
import org.apache.hadoop.hive.ql.metadata.HiveException;
import org.apache.hadoop.hive.ql.session.SessionState;


public class TestUtils {

  public static final String CORAL_SPARKPLAN_TEST_DIR = "coral.sparkplan.test.dir";

  static TestHive hive;

  public static class TestHive {
    private final HiveConf conf;
    List<DB> databases;

    public TestHive(HiveConf conf) {
      this.conf = conf;
    }

    public HiveConf getConf() {
      return conf;
    }

    public static class DB {
      DB(String name, Iterable<String> tables) {
        this.name = name;
        this.tables = ImmutableList.copyOf(tables);
      }
      final String name;
      final List<String> tables;
    }

    public List<String> getDbNames() {
      return databases.stream().map(db -> db.name).collect(Collectors.toList());
    }

    public List<String> getTables(String db) {
      return databases.stream().filter(d -> d.name.equals(db)).findFirst()
          .orElseThrow(() -> new RuntimeException("DB " + db + " not found")).tables;
    }

    public IMetaStoreClient getMetastoreClient() throws HiveException, MetaException {
      return Hive.get(conf).getMSC();
    }
  }

<<<<<<< HEAD
  public static TestHive setupDefaultHive(HiveConf conf) throws IOException {
=======
  public static TestHive setupDefaultHive() {
>>>>>>> 3e388ab8
    if (hive != null) {
      return hive;
    }
    FileUtils.deleteDirectory(new File(conf.get(CORAL_SPARKPLAN_TEST_DIR)));
    TestHive testHive = new TestHive(conf);
    SessionState.start(conf);
    Driver driver = new Driver(conf);
    try {
      driver.run("DROP TABLE IF EXISTS test.airport");
      driver.run("DROP DATABASE IF EXISTS test CASCADE");
      driver.run("CREATE DATABASE IF NOT EXISTS test");
      driver.run(
          "CREATE TABLE IF NOT EXISTS test.airport(name string, country string, area_code int, code string, datepartition string)");
      hive = testHive;
      return hive;
    } catch (Exception e) {
      throw new RuntimeException("Failed to setup database", e);
    }
  }

  public static HiveConf loadResourceHiveConf() {
    InputStream hiveConfStream = TestUtils.class.getClassLoader().getResourceAsStream("hive.xml");
    HiveConf hiveConf = new HiveConf();
    hiveConf.set(CORAL_SPARKPLAN_TEST_DIR,
        System.getProperty("java.io.tmpdir") + "/coral/sparkplan/" + UUID.randomUUID().toString());
    hiveConf.addResource(hiveConfStream);
    hiveConf.set("mapreduce.framework.name", "local");
    hiveConf.set("_hive.hdfs.session.path", "/tmp/coral");
    hiveConf.set("_hive.local.session.path", "/tmp/coral");
    return hiveConf;
  }
}<|MERGE_RESOLUTION|>--- conflicted
+++ resolved
@@ -5,11 +5,8 @@
  */
 package com.linkedin.coral.sparkplan;
 
-<<<<<<< HEAD
 import java.io.File;
 import java.io.IOException;
-=======
->>>>>>> 3e388ab8
 import java.io.InputStream;
 import java.util.List;
 import java.util.UUID;
@@ -68,15 +65,13 @@
     }
   }
 
-<<<<<<< HEAD
   public static TestHive setupDefaultHive(HiveConf conf) throws IOException {
-=======
-  public static TestHive setupDefaultHive() {
->>>>>>> 3e388ab8
     if (hive != null) {
       return hive;
     }
-    FileUtils.deleteDirectory(new File(conf.get(CORAL_SPARKPLAN_TEST_DIR)));
+    String testDir = conf.get(CORAL_SPARKPLAN_TEST_DIR);
+    System.out.println("Test Workspace: " + testDir);
+    FileUtils.deleteDirectory(new File(testDir));
     TestHive testHive = new TestHive(conf);
     SessionState.start(conf);
     Driver driver = new Driver(conf);
